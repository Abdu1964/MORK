--- conflicted
+++ resolved
@@ -32,7 +32,7 @@
         let csv_input = "0,123,foo\n1,321,bar\n";
         let reconstruction = "(0 123 foo)\n(1 321 bar)\n";
         let mut s = Space::new();
-        assert_eq!(s.load_csv(csv_input).unwrap(), 2);
+        assert_eq!(s.load_csv_old(csv_input).unwrap(), 2);
         let mut res = Vec::<u8>::new();
         s.dump_sexpr(Prefix::NONE, &mut res).unwrap();
         assert_eq!(reconstruction, String::from_utf8(res).unwrap());
@@ -110,11 +110,7 @@
         assert_eq!(16, s.load_sexpr(Prefix::NONE, SEXPRS0).unwrap());
 
         let mut i = 0;
-<<<<<<< HEAD
-        s.query(crate::prefix::Prefix::NONE, expr!(s, "[2] children [2] $ $"), |e| {
-=======
         s.query(Prefix::NONE, expr!(s, "[2] children [2] $ $"), |e| {
->>>>>>> e69696c4
             match i {
                 0 => { assert_eq!(sexpr!(s, e), "(children (0 Catherine))") }
                 1 => { assert_eq!(sexpr!(s, e), "(children (1 Thomas))") }
@@ -132,11 +128,7 @@
 
         s.transform(expr!(s, "[2] children [2] $ $"), expr!(s, "[2] child_results _2"));
         let mut i = 0;
-<<<<<<< HEAD
-        s.query( crate::prefix::Prefix::NONE,expr!(s, "[2] child_results $"), |e| {
-=======
         s.query(Prefix::NONE, expr!(s, "[2] child_results $"), |e| {
->>>>>>> e69696c4
             match i {
                 0 => { assert_eq!(sexpr!(s, e), "(child_results Catherine)") }
                 1 => { assert_eq!(sexpr!(s, e), "(child_results Thomas)") }
@@ -189,13 +181,8 @@
 
         // s.transform(expr!(s, "[2] axiom [3] = _2 _1"), expr!(s, "[2] flip [3] = $ $"));
         s.transform(expr!(s, "[2] axiom [3] = $ $"), expr!(s, "[2] flip [3] = _2 _1"));
-<<<<<<< HEAD
-        let mut c_in = 0; s.query(crate::prefix::Prefix::NONE, expr!(s, "[2] axiom [3] = $ $"), |_| c_in += 1);
-        let mut c_out = 0; s.query(crate::prefix::Prefix::NONE, expr!(s, "[2] flip [3] = $ $"), |_| c_out += 1);
-=======
         let mut c_in = 0; s.query(Prefix::NONE, expr!(s, "[2] axiom [3] = $ $"), |e| c_in += 1);
         let mut c_out = 0; s.query(Prefix::NONE, expr!(s, "[2] flip [3] = $ $"), |e| c_out += 1);
->>>>>>> e69696c4
         assert_eq!(c_in, c_out);
 
         let mut res = Vec::<u8>::new();
@@ -218,11 +205,7 @@
         // s.query(expr!(s, "[2] axiom [3] = $ $"), |e| { println!("> {}", sexpr!(s, e)) });
         let t0 = Instant::now();
         let mut k = 0;
-<<<<<<< HEAD
-        s.query(crate::prefix::Prefix::NONE, expr!(s, "$x"), |e| {
-=======
         s.query(Prefix::NONE, expr!(s, "$x"), |e| {
->>>>>>> e69696c4
             k += 1;
             std::hint::black_box(e);
             // println!("> {}", sexpr!(s, e))
