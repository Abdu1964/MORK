--- conflicted
+++ resolved
@@ -11,30 +11,19 @@
     use std::io::Read;
     use std::time::Instant;
     use mork_frontend::bytestring_parser::Parser as SExprParser;
-<<<<<<< HEAD
-    use crate::{expr, sexpr};
+    use mork_bytestring::{Expr, parse, ExprZipper};
+    use crate::{expr, sexpr, prefix};
     use crate::json_parser::{Parser, WriteTranscriber};
-=======
-    use mork_bytestring::{Expr, parse, compute_length, ExprZipper, serialize};
-    use crate::{expr, sexpr, prefix};
-    use crate::json_parser::{Parser, DebugTranscriber, WriteTranscriber};
     use crate::prefix::Prefix;
->>>>>>> 057794df
     use crate::space::*;
 
     #[test]
     fn prefix_parse_sexpr() {
         let input = "((nested and) (singleton))\n(foo bar)\n(1 \"test\" 2)\n";
         let mut s = Space::new();
-<<<<<<< HEAD
-        assert_eq!(s.load_sexpr(input).unwrap(), 1);
-        let mut res = Vec::<u8>::new();
-        s.dump_as_sexpr(&mut res).unwrap();
-=======
-        assert_eq!(s.load_sexpr(prefix!(s, "[2] my [2] prefix"), input.as_bytes()).unwrap(), 3);
+        assert_eq!(s.load_sexpr(prefix!(s, "[2] my [2] prefix"), input).unwrap(), 3);
         let mut res = Vec::<u8>::new();
         s.dump_sexpr(prefix!(s, "[2] my [2] prefix"), &mut res).unwrap();
->>>>>>> 057794df
         assert_eq!(input, String::from_utf8(res).unwrap());
     }
 
@@ -45,11 +34,7 @@
         let mut s = Space::new();
         assert_eq!(s.load_csv(csv_input).unwrap(), 2);
         let mut res = Vec::<u8>::new();
-<<<<<<< HEAD
-        s.dump_as_sexpr(&mut res).unwrap();
-=======
         s.dump_sexpr(Prefix::NONE, &mut res).unwrap();
->>>>>>> 057794df
         assert_eq!(reconstruction, String::from_utf8(res).unwrap());
     }
 
@@ -115,25 +100,17 @@
         assert_eq!(16, s.load_json(json_input).unwrap());
 
         let mut res = Vec::<u8>::new();
-<<<<<<< HEAD
-        s.dump_as_sexpr(&mut res).unwrap();
-=======
         s.dump_sexpr(Prefix::NONE, &mut res).unwrap();
->>>>>>> 057794df
         assert_eq!(SEXPRS0, String::from_utf8(res).unwrap());
     }
 
     #[test]
     fn query_simple() {
         let mut s = Space::new();
-<<<<<<< HEAD
-        assert_eq!(16, s.load_sexpr(SEXPRS0).unwrap());
-=======
-        assert_eq!(16, s.load_sexpr(Prefix::NONE, SEXPRS0.as_bytes()).unwrap());
->>>>>>> 057794df
+        assert_eq!(16, s.load_sexpr(Prefix::NONE, SEXPRS0).unwrap());
 
         let mut i = 0;
-        s.query(expr!(s, "[2] children [2] $ $"), |e| {
+        s.query(crate::prefix::Prefix::NONE, expr!(s, "[2] children [2] $ $"), |e| {
             match i {
                 0 => { assert_eq!(sexpr!(s, e), "(children (0 Catherine))") }
                 1 => { assert_eq!(sexpr!(s, e), "(children (1 Thomas))") }
@@ -147,15 +124,11 @@
     #[test]
     fn transform_simple() {
         let mut s = Space::new();
-<<<<<<< HEAD
-        assert_eq!(16, s.load_sexpr(SEXPRS0).unwrap());
-=======
-        assert_eq!(16, s.load_sexpr(Prefix::NONE, SEXPRS0.as_bytes()).unwrap());
->>>>>>> 057794df
+        assert_eq!(16, s.load_sexpr(Prefix::NONE, SEXPRS0).unwrap());
 
         s.transform(expr!(s, "[2] children [2] $ $"), expr!(s, "[2] child_results _2"));
         let mut i = 0;
-        s.query(expr!(s, "[2] child_results $"), |e| {
+        s.query( crate::prefix::Prefix::NONE,expr!(s, "[2] child_results $"), |e| {
             match i {
                 0 => { assert_eq!(sexpr!(s, e), "(child_results Catherine)") }
                 1 => { assert_eq!(sexpr!(s, e), "(child_results Thomas)") }
@@ -170,13 +143,8 @@
     fn transform_multi() {
         let mut s = Space::new();
         let mut file = File::open("/home/adam/Projects/MORK/benchmarks/aunt-kg/resources/simpsons.metta").unwrap();
-<<<<<<< HEAD
         let mut fileb = vec![]; file.read_to_end(&mut fileb).unwrap();
-        s.load_sexpr(std::str::from_utf8(&fileb).unwrap()).unwrap();
-=======
-        let mut fileb = vec![]; file.read_to_end(&mut fileb);
-        s.load_sexpr(Prefix::NONE, fileb.as_slice()).unwrap();
->>>>>>> 057794df
+        s.load_sexpr(Prefix::NONE, unsafe {std::str::from_utf8_unchecked(fileb.as_slice())} ).unwrap();
 
         s.transform_multi(&[expr!(s, "[3] Individuals $ [2] Id $"),
                                    expr!(s, "[3] Individuals _1 [2] Fullname $")],
@@ -209,24 +177,16 @@
     #[test]
     fn subsumption() {
         let mut s = Space::new();
-<<<<<<< HEAD
-        s.load_sexpr(LOGICSEXPR0).unwrap();
-=======
-        s.load_sexpr(Prefix::NONE, LOGICSEXPR0.as_bytes()).unwrap();
->>>>>>> 057794df
+        s.load_sexpr(Prefix::NONE, LOGICSEXPR0).unwrap();
 
         // s.transform(expr!(s, "[2] axiom [3] = _2 _1"), expr!(s, "[2] flip [3] = $ $"));
         s.transform(expr!(s, "[2] axiom [3] = $ $"), expr!(s, "[2] flip [3] = _2 _1"));
-        let mut c_in = 0; s.query(expr!(s, "[2] axiom [3] = $ $"), |e| c_in += 1);
-        let mut c_out = 0; s.query(expr!(s, "[2] flip [3] = $ $"), |e| c_out += 1);
+        let mut c_in = 0; s.query(crate::prefix::Prefix::NONE, expr!(s, "[2] axiom [3] = $ $"), |_| c_in += 1);
+        let mut c_out = 0; s.query(crate::prefix::Prefix::NONE, expr!(s, "[2] flip [3] = $ $"), |_| c_out += 1);
         assert_eq!(c_in, c_out);
 
         let mut res = Vec::<u8>::new();
-<<<<<<< HEAD
-        s.dump_as_sexpr(&mut res).unwrap();
-=======
         s.dump_sexpr(Prefix::NONE, &mut res).unwrap();
->>>>>>> 057794df
         println!("{}", String::from_utf8(res).unwrap());
     }
 
@@ -235,13 +195,9 @@
         let mut s = Space::new();
         let mut file = std::fs::File::open("/home/adam/Projects/MORK/benchmarks/logic-query/resources/big.metta")
           .expect("Should have been able to read the file");
-        let mut buf = vec![];
-        file.read_to_end(&mut buf).unwrap();
-<<<<<<< HEAD
-        s.load_sexpr(std::str::from_utf8( &buf[..] ).unwrap()).unwrap();
-=======
+        let mut buf = String::new();
+        file.read_to_string(&mut buf).unwrap();
         s.load_sexpr(Prefix::NONE, &buf[..]).unwrap();
->>>>>>> 057794df
 
         // expr!(s, "[2] flip [3] \"=\" _2 _1")
         // s.transform(expr!(s, "[2] assert [3] forall $ $"), expr!(s, "axiom _2"));
@@ -249,7 +205,7 @@
         // s.query(expr!(s, "[2] axiom [3] = $ $"), |e| { println!("> {}", sexpr!(s, e)) });
         let t0 = Instant::now();
         let mut k = 0;
-        s.query(expr!(s, "$x"), |e| {
+        s.query(crate::prefix::Prefix::NONE, expr!(s, "$x"), |e| {
             k += 1;
             std::hint::black_box(e);
             // println!("> {}", sexpr!(s, e))
