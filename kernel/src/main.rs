--- conflicted
+++ resolved
@@ -138,41 +138,7 @@
 //     });
 //     println!("res2 count {}", count);
 
-// }
-// fn bench_2() {
-//     const sexpr_contents: &str = r#"(Duck Quack)
-//     (Human BlaBla)"#;
-    
-//     let mut s = DefaultSpace::new();
-    
-//     s.load_sexpr_simple(sexpr_contents.as_bytes(),
-//                  expr!(s, "[2] $ $"),
-//                  expr!(s, "[2] root [2] Sound [2] Sound [2] _1 _2")).unwrap();
-    
-//     s.transform_multi_multi_simple(
-//         &[expr!(s, "[2] root [2] Sound [2] Sound [2] $ $")],
-//         &[expr!(s, "[2] root [2] Output [5] The _1 makes sounds _2")]
-//     );
-    
-//     let mut v = vec![];
-//     s.dump_sexpr(expr!(s, "$"), expr!(s, "_1"), &mut v).unwrap();
-    
-//     println!("{}", String::from_utf8(v).unwrap());
-//     return;
-
-// <<<<<<< HEAD
-// }
-
-// fn bench_3() {
-//         let mut s = DefaultSpace::new();
-//     const space: &str = r#"
-// (exec PC0 (, (? $channel $payload $body) (! $channel $payload) (exec PC0 $p $t)) (, $body (exec PC0 $p $t)))
-// (exec PC1 (, (| $lprocess $rprocess) (exec PC1 $p $t)) (, $lprocess $rprocess (exec PC1 $p $t)))
-// =======
-// const work_mm2: &str = r#"
-// (exec P0 (, (NKV $x gene_name $y)) (,) (, (gene_name_of $y $x)))
-// (exec P0' (,) (, (MICROS $t) (U64.DIV $t 1000 $tms)) (, (time "add gene name index" $tms ms)))
-// >>>>>>> main
+
 
 // (exec P1 (, (gene_name_of TP73-AS1 $x)
 //             (SPO $x includes $y)
@@ -204,11 +170,6 @@
 // (exec P5'' (, (res2 $x $y $z $p $q)) (, (COUNT (res2 $x $y $z $p $q))) (, (count "query BRCA2" $c)))
 // (exec P5''' (,) (, (MICROS $t)) (, (time "query BRCA2" $t us)))
 // "#;
-// <<<<<<< HEAD
-    
-//     s.load_sexpr_simple(space.as_bytes(), expr!(s, "$"), expr!(s, "_1")).unwrap();
-// =======
-// >>>>>>> main
 
 // fn work_mm2_run() {
 //     let mut s = Space::new();
@@ -217,7 +178,7 @@
 //     println!("paths restore took {}", restore_paths_start.elapsed().as_secs());
 //     s.statistics();
 
-//     s.metta_calculus();
+//     s.metta_calculus(100);
 
 //     let backup_paths_start = Instant::now();
 //     println!("{:?}", s.backup_paths("/run/media/adam/43323a1c-ad7e-4d9a-b3c0-cf84e69ec61a/whole_flybase.paths.gz").unwrap());
@@ -264,7 +225,7 @@
 
 //     s.load_sexpr(space.as_bytes(), expr!(s, "$"), expr!(s, "_1")).unwrap();
 
-//     s.metta_calculus();
+//     s.metta_calculus(100);
 
 //     let mut v = vec![];
 //     s.dump_sexpr(expr!(s, "$"), expr!(s, "_1"), &mut v).unwrap();
@@ -274,12 +235,55 @@
 
 // }
 
-<<<<<<< HEAD
+// fn process_calculus() {
+//     let mut s = Space::new();
+
+//     // note 'idle' MM2-like statement that can be activated by moving it to the exec space
+//     const SPACE_EXPRS: &str = r#"
+// (doc "inference control that switches between dispatching two space functions and runs 10 steps")
+// (exec (IC 0 1 (S (S (S (S (S (S (S (S (S (S Z)))))))))))
+//                (, (exec (IC $x $y (S $c)) $sp $st)
+//                   ((exec $x) $p $t))
+//                (, (exec (IC $y $x $c) $sp $st)
+//                   (exec (R $x) $p $t)))
+// (doc "process calculus recv-send matching")
+// ((exec 0)
+//       (, (petri (? $channel $payload $body))
+//          (petri (! $channel $payload)))
+//       (, (petri $body)))
+// (doc "process calculus | happens in parallel")
+// ((exec 1)
+//       (, (petri (| $lprocess $rprocess)))
+//       (, (petri $lprocess)
+//          (petri $rprocess)))
+
+// (doc "peano arithmetic process-calculus style, using content addressing for Private Name gen")
+// (petri (? (add $ret) ((S $x) $y) (| (! (add (PN $x $y)) ($x $y))
+//                                     (? (PN $x $y) $z (! $ret (S $z)))  )  ))
+// (petri (? (add $ret) (Z $y) (! $ret $y)))
+// (doc "the actual input to the program: two peano numbers to add")
+// (petri (! (add result) ((S (S Z)) (S (S Z)))))
+//     "#;
+
+//     s.load_sexpr(SPACE_EXPRS.as_bytes(), expr!(s, "$"), expr!(s, "_1")).unwrap();
+
+//     s.metta_calculus(1000000000000000); // big number to show the MM2 inference control working
+
+//     let mut v = vec![];
+//     // s.dump_all_sexpr(&mut v).unwrap();
+//     // We're only interested in the petri dish (not the state of exec), and specifically everything that was outputted `!` to `result`
+//     s.dump_sexpr(expr!(s, "[2] petri [3] ! result $"), expr!(s, "_1"), &mut v).unwrap();
+//     let res = String::from_utf8(v).unwrap();
+
+//     assert_eq!(res, "(S (S (S (S Z))))\n");
+//     println!("result: {res}")
+// }
+
 // fn main() {
 //     env_logger::init();
 
-//     // basic();
-//     // return;
+//     process_calculus();
+//     return;
 
 //     let mut s = Space::new();
 //     const space: &str = r#"
@@ -318,272 +322,190 @@
 // 8 1 _ 7 6 _ _ 2 9
 // 7 3 4 _ 2 8 _ _ 1
 // _ _ _ 4 1 _ _ _ _"#;
-=======
-fn work(s: &mut Space) {
-    let restore_paths_start = Instant::now();
-    println!("restored paths {:?}", s.restore_paths("/dev/shm/combined_ni.paths.gz").unwrap());
-    println!("paths restore took {}", restore_paths_start.elapsed().as_secs());
-    s.statistics();
-
-    let add_gene_name_index_start = Instant::now();
-    s.transform(expr!(s, "[4] NKV $ gene_name $"), expr!(s, "[3] gene_name_of _2 _1"));
-    println!("add gene name index took {} ms", add_gene_name_index_start.elapsed().as_millis());
-    s.statistics();
-
-    let all_related_to_gene_start = Instant::now();
-    s.transform_multi(&[
-        expr!(s, "[3] gene_name_of TP73-AS1 $"),
-        expr!(s, "[4] SPO _1 includes $"),
-        expr!(s, "[4] SPO _1 transcribed_from $"),
-    ], expr!(s, "[4] res0 _1 _2 _3"));
-    println!("all_related_to_gene_start {}", all_related_to_gene_start.elapsed().as_micros());
-    let mut count = 0;
-    s.query(expr!(s, "[4] res0 $ $ $"), |_, e| {
-        println!("{}", sexpr!(s, e));
-        count += 1
-    });
-    println!("res0 count {}", count);
-
-    let add_exon_chr_index_start = Instant::now();
-    s.transform(expr!(s, "[4] NKV $ chr $"), expr!(s, "[3] chr_of _2 _1"));
-    println!("add exon chr index took {}", add_exon_chr_index_start.elapsed().as_secs());
-    s.statistics();
-
-    let ops_index_start = Instant::now();
-    s.transform(expr!(s, "[4] SPO $ $ $"), expr!(s, "[4] OPS _3 _2 _1"));
-    println!("add ops index took {}", ops_index_start.elapsed().as_secs());
-    s.statistics();
-
-    let transitive_chr1_start = Instant::now();
-    s.transform_multi(&[
-        expr!(s, "[3] chr_of chr1 $"),
-        expr!(s, "[4] OPS _1 includes $"),
-        expr!(s, "[4] SPO _2 translates_to $"),
-        expr!(s, "[4] OPS _3 interacts_with $"),
-    ], expr!(s, "[5] res1 _1 _2 _3 _4"));
-    println!("transitive_chr1 {} ms", transitive_chr1_start.elapsed().as_millis());
-    let mut count = 0;
-    s.query(expr!(s, "[5] res1 $ $ $ $"), |_, e| {
-        // println!("{}", sexpr!(s, e));
-        count += 1
-    });
-    println!("res1 count {}", count);
-
-    let q0_start = Instant::now();
-    s.transform_multi(&[
-        expr!(s, "[3] gene_name_of BRCA2 $"),
-        expr!(s, "[4] SPO _1 transcribed_to $"),
-        expr!(s, "[4] SPO _2 translates_to $"),
-        expr!(s, "[4] OPS _3 interacts_with $"),
-        expr!(s, "[4] SPO _1 genes_pathways $"),
-    ], expr!(s, "[6] res2 _1 _2 _3 _4 _5"));
-    println!("q0 {}", q0_start.elapsed().as_micros());
-    let mut count = 0;
-    s.query( expr!(s, "[6] res2 $ $ $ $ $"), |_, e| {
-        // println!("{}", sexpr!(s, e));
-        count += 1
-    });
-    println!("res2 count {}", count);
-
-}
-
-const work_mm2: &str = r#"
-(exec P0 (, (NKV $x gene_name $y)) (,) (, (gene_name_of $y $x)))
-(exec P0' (,) (, (MICROS $t) (U64.DIV $t 1000 $tms)) (, (time "add gene name index" $tms ms)))
-
-(exec P1 (, (gene_name_of TP73-AS1 $x)
-            (SPO $x includes $y)
-            (SPO $x transcribed_from $z)) (,) (, (res0 $x $y $z))))
-(exec P1' (,) (, (MICROS $t)) (, (time "all related to gene" $t us)))
-(exec P1'' (, (res0 $x $y $z)) (, (COUNT (res0 $x $y $z))) (, (count "query TP73-AS1" $c)))
-(exec P1''' (,) (, (MICROS $t)) (, (time "query TP73-AS1" $t us)))
-
-(exec P2 (, (NKV $x chr $y)) (,) (, (chr_of $y $x)))
-(exec P2' (,) (, (MICROS $t)) (, (time "add exon chr index" $t us)))
-
-(exec P3 (, (SPO $s $p $o)) (,) (, (OPS $o $p $s)))
-(exec P3' (,) (, (MICROS $t)) (, (time "add exon chr index" $t us)))
-
-(exec P4 (, (chr_of chr1 $x)
-            (OPS $x includes $y)
-            (SPO $y transcribed_from $z)
-            (OPS $z transcribed_from $w)) (,) (, (res1 $x $y $z $w))))
-(exec P4' (,) (, (MICROS $t)) (, (time "all related to gene" $t us)))
-(exec P4'' (, (res1 $x $y $z $w)) (, (COUNT (res1 $x $y $z $w))) (, (count "query chr1" $c)))
-(exec P4''' (,) (, (MICROS $t)) (, (time "query chr1" $t us)))
-
-(exec P5 (, (gene_name_of BRCA2 $x)
-            (SPO $x transcribed_to $y)
-            (SPO $y translates_to $z)
-            (OPS $z interacts_with $p)
-            (SPO $x genes_pathways $q)) (,) (, (res2 $x $y $z $p $q))))
-(exec P5' (,) (, (MICROS $t)) (, (time "all related to gene" $t us)))
-(exec P5'' (, (res2 $x $y $z $p $q)) (, (COUNT (res2 $x $y $z $p $q))) (, (count "query BRCA2" $c)))
-(exec P5''' (,) (, (MICROS $t)) (, (time "query BRCA2" $t us)))
-"#;
-
-fn work_mm2_run() {
-    let mut s = Space::new();
-    let restore_paths_start = Instant::now();
-    println!("restored paths {:?}", s.restore_paths("/dev/shm/combined_ni.paths.gz").unwrap());
-    println!("paths restore took {}", restore_paths_start.elapsed().as_secs());
-    s.statistics();
-
-    s.metta_calculus(100);
-
-    let backup_paths_start = Instant::now();
-    println!("{:?}", s.backup_paths("/run/media/adam/43323a1c-ad7e-4d9a-b3c0-cf84e69ec61a/whole_flybase.paths.gz").unwrap());
-    println!("paths backup took {}", backup_paths_start.elapsed().as_secs());
-}
-
-/*
-paths restore took 135
- 978700221 atoms
-add gene name index took 8637 ms
- 979015756 atoms
-query TP73-AS1
- 193 µs
- 142
-add exon chr index took 32 s
- 1054962128 atoms
-add ops index took 91 s
- 1386253656 atoms
-query chr1
- 7691 ms
- 40172978 atoms
-query BRCA2
- 33295 µs
- 151956 atoms
- */
-
-fn basic() {
-    let mut s = Space::new();
-
-    const space: &str = r#"
-(Straight 1 2)
-(Straight 2 3)
-
-(exec P1 (, (Straight $x $y) (Straight $y $z)) (, (Transitive $x $z)))
-
-(exec P2 (, (Transitive $x $y)) (, (Line $x $q)))
-(exec P2 (, (Transitive $x $y)) (, (Line $q $y)))
-
-"#;
-    // (exec (P0 reverse) (, (Straight $x $y) (exec (P0 reverse) $P $T)) (, (Reverse $y $x) (pexec (P0 reverse) $P $T)))
-    //
-    // (exec P1 (, (Straight $x $y) (Straight $y $z)) (, (Transitive $x $z)))
-    //
-
-    s.load_sexpr(space.as_bytes(), expr!(s, "$"), expr!(s, "_1")).unwrap();
-
-    s.metta_calculus(100);
-
-    let mut v = vec![];
-    s.dump_sexpr(expr!(s, "$"), expr!(s, "_1"), &mut v).unwrap();
-
-    println!("out {}", String::from_utf8(v).unwrap());
-
-
-}
-
-fn process_calculus() {
-    let mut s = Space::new();
-
-    // note 'idle' MM2-like statement that can be activated by moving it to the exec space
-    const SPACE_EXPRS: &str = r#"
-(doc "inference control that switches between dispatching two space functions and runs 10 steps")
-(exec (IC 0 1 (S (S (S (S (S (S (S (S (S (S Z)))))))))))
-               (, (exec (IC $x $y (S $c)) $sp $st)
-                  ((exec $x) $p $t))
-               (, (exec (IC $y $x $c) $sp $st)
-                  (exec (R $x) $p $t)))
-(doc "process calculus recv-send matching")
-((exec 0)
-      (, (petri (? $channel $payload $body))
-         (petri (! $channel $payload)))
-      (, (petri $body)))
-(doc "process calculus | happens in parallel")
-((exec 1)
-      (, (petri (| $lprocess $rprocess)))
-      (, (petri $lprocess)
-         (petri $rprocess)))
-
-(doc "peano arithmetic process-calculus style, using content addressing for Private Name gen")
-(petri (? (add $ret) ((S $x) $y) (| (! (add (PN $x $y)) ($x $y))
-                                    (? (PN $x $y) $z (! $ret (S $z)))  )  ))
-(petri (? (add $ret) (Z $y) (! $ret $y)))
-(doc "the actual input to the program: two peano numbers to add")
-(petri (! (add result) ((S (S Z)) (S (S Z)))))
-    "#;
-
-    s.load_sexpr(SPACE_EXPRS.as_bytes(), expr!(s, "$"), expr!(s, "_1")).unwrap();
-
-    s.metta_calculus(1000000000000000); // big number to show the MM2 inference control working
-
-    let mut v = vec![];
-    // s.dump_all_sexpr(&mut v).unwrap();
-    // We're only interested in the petri dish (not the state of exec), and specifically everything that was outputted `!` to `result`
-    s.dump_sexpr(expr!(s, "[2] petri [3] ! result $"), expr!(s, "_1"), &mut v).unwrap();
-    let res = String::from_utf8(v).unwrap();
-
-    assert_eq!(res, "(S (S (S (S Z))))\n");
-    println!("result: {res}")
-}
-
-fn main() {
-    env_logger::init();
-
-    process_calculus();
-    return;
-
-    let mut s = Space::new();
-    const space: &str = r#"
-(exec P0 (, (sudoku p2 input (row ($r $x1 $x2 $x3 $x4 $x5 $x6 $x7 $x8 $x9)))) 
-         (, (cell 1 $r $x1) (cell 2 $r $x2) (cell 3 $r $x3)  (cell 4 $r $x4) (cell 5 $r $x5) (cell 6 $r $x6)  (cell 7 $r $x7) (cell 8 $r $x8) (cell 9 $r $x9)  ))
-
-(exec P1 (, (cell $c $r _))
-         (, (cell $c $r 1) (cell $c $r 2) (cell $c $r 3)  (cell $c $r 4) (cell $c $r 5) (cell $c $r 6)  (cell $c $r 7) (cell $c $r 8) (cell $c $r 9)  ))
-
-(exec P2 (, (cell $ca $r $va) (cell $cb $r $vb))
-         (, (Deduction remaining (cell $ca $r $x) (cell $cb $r $y))))
-
-"#;
-    //
-    // (exec P2 (, (cell $ca $r $va) (cell $cb $r $vb))
-    // (, (Deduction remaining (cell $ca $r X) (cell $cb $r Y))))
-
-    // (exec P3 (, (cell $c $ra $va) (cell $c $rb $vb))
-    // (, (Deduction remaining (cell $c $ra X) (cell $c $rb Y))))
-    // 
-    // 
-    // (exec P4 (, (cell $c $ra $va) (cell $c $rb $vb))
-    // (, (Deduction remaining (cell $c $ra $x) (cell $c $rb $y))))
-    // (block 0 1 1) (block 0 1 2) (block 0 1 3)
-    // (block 0 2 1) (block 0 2 2) (block 0 2 3)
-    // (block 0 3 1) (block 0 3 2) (block 0 3 3)
-
-    const sudoku_p2: &str = r#"
-1 2 3 4 5 6 7 8 9
-_ 5 _ _ _ _ 9 _ _
-_ _ _ 8 3 1 2 5 _
-2 _ 7 _ _ _ 6 1 3
-9 _ 6 _ _ 7 _ 3 _
-1 2 8 _ _ _ 7 _ _
-_ _ _ 2 _ 4 _ 9 6
-8 1 _ 7 6 _ _ 2 9
-7 3 4 _ 2 8 _ _ 1
-_ _ _ 4 1 _ _ _ _"#;
->>>>>>> f026d96d
+    
+// //     let mut s = DefaultSpace::new();
+    
+//     s.load_sexpr(space.as_bytes(), expr!(s, "$"), expr!(s, "_1")).unwrap();
+
+//     s.metta_calculus(100);
+    
+// //     s.transform_multi_multi_simple(
+// //         &[expr!(s, "[2] root [2] Sound [2] Sound [2] $ $")],
+// //         &[expr!(s, "[2] root [2] Output [5] The _1 makes sounds _2")]
+// //     );
+    
+// //     let mut v = vec![];
+// //     s.dump_sexpr(expr!(s, "$"), expr!(s, "_1"), &mut v).unwrap();
+    
+// //     println!("{}", String::from_utf8(v).unwrap());
+// //     return;
+
+// // <<<<<<< HEAD
+// // }
+
+// // fn bench_3() {
+// //         let mut s = DefaultSpace::new();
+// //     const space: &str = r#"
+
+
+
+// (exec PC0 (, (? $channel $payload $body) (! $channel $payload) (exec PC0 $p $t)) (, $body (exec PC0 $p $t)))
+// (exec PC1 (, (| $lprocess $rprocess) (exec PC1 $p $t)) (, $lprocess $rprocess (exec PC1 $p $t)))
+// =======
+// const work_mm2: &str = r#"
+// (exec P0 (, (NKV $x gene_name $y)) (,) (, (gene_name_of $y $x)))
+// (exec P0' (,) (, (MICROS $t) (U64.DIV $t 1000 $tms)) (, (time "add gene name index" $tms ms)))
+// >>>>>>> main
+
+// (exec P1 (, (gene_name_of TP73-AS1 $x)
+//             (SPO $x includes $y)
+//             (SPO $x transcribed_from $z)) (,) (, (res0 $x $y $z))))
+// (exec P1' (,) (, (MICROS $t)) (, (time "all related to gene" $t us)))
+// (exec P1'' (, (res0 $x $y $z)) (, (COUNT (res0 $x $y $z))) (, (count "query TP73-AS1" $c)))
+// (exec P1''' (,) (, (MICROS $t)) (, (time "query TP73-AS1" $t us)))
+
+// (exec P2 (, (NKV $x chr $y)) (,) (, (chr_of $y $x)))
+// (exec P2' (,) (, (MICROS $t)) (, (time "add exon chr index" $t us)))
+
+// (exec P3 (, (SPO $s $p $o)) (,) (, (OPS $o $p $s)))
+// (exec P3' (,) (, (MICROS $t)) (, (time "add exon chr index" $t us)))
+
+// (exec P4 (, (chr_of chr1 $x)
+//             (OPS $x includes $y)
+//             (SPO $y transcribed_from $z)
+//             (OPS $z transcribed_from $w)) (,) (, (res1 $x $y $z $w))))
+// (exec P4' (,) (, (MICROS $t)) (, (time "all related to gene" $t us)))
+// (exec P4'' (, (res1 $x $y $z $w)) (, (COUNT (res1 $x $y $z $w))) (, (count "query chr1" $c)))
+// (exec P4''' (,) (, (MICROS $t)) (, (time "query chr1" $t us)))
+
+// (exec P5 (, (gene_name_of BRCA2 $x)
+//             (SPO $x transcribed_to $y)
+//             (SPO $y translates_to $z)
+//             (OPS $z interacts_with $p)
+//             (SPO $x genes_pathways $q)) (,) (, (res2 $x $y $z $p $q))))
+// (exec P5' (,) (, (MICROS $t)) (, (time "all related to gene" $t us)))
+// (exec P5'' (, (res2 $x $y $z $p $q)) (, (COUNT (res2 $x $y $z $p $q))) (, (count "query BRCA2" $c)))
+// (exec P5''' (,) (, (MICROS $t)) (, (time "query BRCA2" $t us)))
+// "#;
+// <<<<<<< HEAD
+    
+//     s.load_sexpr_simple(space.as_bytes(), expr!(s, "$"), expr!(s, "_1")).unwrap();
+// =======
+// >>>>>>> main
+
+// fn work_mm2_run() {
+//     let mut s = Space::new();
+//     let restore_paths_start = Instant::now();
+//     println!("restored paths {:?}", s.restore_paths("/dev/shm/combined_ni.paths.gz").unwrap());
+//     println!("paths restore took {}", restore_paths_start.elapsed().as_secs());
+//     s.statistics();
+
+//     s.metta_calculus();
+
+//     let backup_paths_start = Instant::now();
+//     println!("{:?}", s.backup_paths("/run/media/adam/43323a1c-ad7e-4d9a-b3c0-cf84e69ec61a/whole_flybase.paths.gz").unwrap());
+//     println!("paths backup took {}", backup_paths_start.elapsed().as_secs());
+// }
+
+// /*
+// paths restore took 135
+//  978700221 atoms
+// add gene name index took 8637 ms
+//  979015756 atoms
+// query TP73-AS1
+//  193 µs
+//  142
+// add exon chr index took 32 s
+//  1054962128 atoms
+// add ops index took 91 s
+//  1386253656 atoms
+// query chr1
+//  7691 ms
+//  40172978 atoms
+// query BRCA2
+//  33295 µs
+//  151956 atoms
+//  */
+
+// fn basic() {
+//     let mut s = Space::new();
+
+//     const space: &str = r#"
+// (Straight 1 2)
+// (Straight 2 3)
+
+// (exec P1 (, (Straight $x $y) (Straight $y $z)) (, (Transitive $x $z)))
+
+// (exec P2 (, (Transitive $x $y)) (, (Line $x $q)))
+// (exec P2 (, (Transitive $x $y)) (, (Line $q $y)))
+
+// "#;
+//     // (exec (P0 reverse) (, (Straight $x $y) (exec (P0 reverse) $P $T)) (, (Reverse $y $x) (pexec (P0 reverse) $P $T)))
+//     //
+//     // (exec P1 (, (Straight $x $y) (Straight $y $z)) (, (Transitive $x $z)))
+//     //
+
+//     s.load_sexpr(space.as_bytes(), expr!(s, "$"), expr!(s, "_1")).unwrap();
+
+//     s.metta_calculus();
+
+//     let mut v = vec![];
+//     s.dump_sexpr(expr!(s, "$"), expr!(s, "_1"), &mut v).unwrap();
+
+//     println!("out {}", String::from_utf8(v).unwrap());
+
+
+// }
+
+// fn main() {
+//     env_logger::init();
+
+//     // basic();
+//     // return;
+
+//     let mut s = Space::new();
+//     const space: &str = r#"
+// (exec P0 (, (sudoku p2 input (row ($r $x1 $x2 $x3 $x4 $x5 $x6 $x7 $x8 $x9)))) 
+//          (, (cell 1 $r $x1) (cell 2 $r $x2) (cell 3 $r $x3)  (cell 4 $r $x4) (cell 5 $r $x5) (cell 6 $r $x6)  (cell 7 $r $x7) (cell 8 $r $x8) (cell 9 $r $x9)  ))
+
+// (exec P1 (, (cell $c $r _))
+//          (, (cell $c $r 1) (cell $c $r 2) (cell $c $r 3)  (cell $c $r 4) (cell $c $r 5) (cell $c $r 6)  (cell $c $r 7) (cell $c $r 8) (cell $c $r 9)  ))
+
+// (exec P2 (, (cell $ca $r $va) (cell $cb $r $vb))
+//          (, (Deduction remaining (cell $ca $r $x) (cell $cb $r $y))))
+
+// "#;
+//     //
+//     // (exec P2 (, (cell $ca $r $va) (cell $cb $r $vb))
+//     // (, (Deduction remaining (cell $ca $r X) (cell $cb $r Y))))
+
+//     // (exec P3 (, (cell $c $ra $va) (cell $c $rb $vb))
+//     // (, (Deduction remaining (cell $c $ra X) (cell $c $rb Y))))
+//     // 
+//     // 
+//     // (exec P4 (, (cell $c $ra $va) (cell $c $rb $vb))
+//     // (, (Deduction remaining (cell $c $ra $x) (cell $c $rb $y))))
+//     // (block 0 1 1) (block 0 1 2) (block 0 1 3)
+//     // (block 0 2 1) (block 0 2 2) (block 0 2 3)
+//     // (block 0 3 1) (block 0 3 2) (block 0 3 3)
+
+//     const sudoku_p2: &str = r#"
+// 1 2 3 4 5 6 7 8 9
+// _ 5 _ _ _ _ 9 _ _
+// _ _ _ 8 3 1 2 5 _
+// 2 _ 7 _ _ _ 6 1 3
+// 9 _ 6 _ _ 7 _ 3 _
+// 1 2 8 _ _ _ 7 _ _
+// _ _ _ 2 _ 4 _ 9 6
+// 8 1 _ 7 6 _ _ 2 9
+// 7 3 4 _ 2 8 _ _ 1
+// _ _ _ 4 1 _ _ _ _"#;
     
 //     s.load_csv(sudoku_p2.as_bytes(), expr!(s, "$"), expr!(s, "[4] sudoku p2 input [2] row _1"), b' ').unwrap();
     
 //     s.load_sexpr(space.as_bytes(), expr!(s, "$"), expr!(s, "_1")).unwrap();
 
-<<<<<<< HEAD
 //     s.metta_calculus();
-=======
-    s.metta_calculus(100);
->>>>>>> f026d96d
     
 //     // println!("size {:?}", s.btm.val_count());
     
