#[allow(unused_imports)]
use std::{fmt::{format, Formatter}, mem, ptr::slice_from_raw_parts, str::Utf8Error};
use mork_bytestring::*;

#[allow(unused)]
fn traverse(ez: &mut ExprZipper) {
    loop {
        let d = ez.trace.len();

        if let Tag::Arity(a) = ez.tag() { }
        else { println!("{}", " ".repeat(4 * d) + &*ez.item_str()) }

        if !ez.next() { break; }
    }
    // println!("{:?}", ez.parents);
}

// fn traverse_bracketed(ez: &mut ExprZipper) {
//     // WIP
//     //(, (f(A $ $)(B $ $ _4))(g(B _3 _4 _4)(C $ _5)(C _5 _5)))
//     loop {
//         // println!("       {:?}", ez.trace);
//         let d = ez.trace.len();
//
//         if let Tag::Arity(a) = ez.tag() { print!("(") }
//         else { print!(" {} ", &*ez.item_str()) }
//
//         if ez.next_descendant(-1, 0) { continue; }
//         // if d > 3 && ez.next_descendant(3, 0) { continue; }
//         // if d > 2 && ez.next_descendant(3, 0) { continue; }
//         // if d > 1 && ez.next_descendant(2, 0) { continue; }
//         // if d > 0 && ez.next_descendant(1, 0) { continue; }
//         // if ez.next_descendant(0, 0) { print!("%"); continue; }
//         else if ez.parent() { ez.next_child(); print!(")"); continue }
//         else { break; }
//     }
//     // println!("{:?}", ez.parents);
// }


#[test]
fn subexpr() {
    // (foo $ (200 201))
    let mut e = vec![Tag::Arity(3).byte(), Tag::SymbolSize(3).byte(), b'f', b'o', b'o', Tag::NewVar.byte(),
                                Tag::Arity(2).byte(), Tag::SymbolSize(1).byte(), b'\xc8', Tag::SymbolSize(1).byte(), b'\xc9'];
    let mut ez = ExprZipper::new(Expr { ptr: e.as_mut_ptr() });
    assert!(ez.next());
    assert!(ez.next());
    assert!(ez.next());
    println!("after 3 next: {}", ez.item_str());
    let sez = ExprZipper::new(ez.subexpr());
    // sez.traverse(0);
    println!("{:?}", sez.root);
}

#[test]
fn children() {
    {
        // (= (func $) (add`0 (123456789 _1)))
        let mut e = vec![Tag::Arity(3).byte(), Tag::SymbolSize(1).byte(), b'=',
                         Tag::Arity(2).byte(), Tag::SymbolSize(4).byte(), b'f', b'u', b'n', b'c', Tag::NewVar.byte(),
                         Tag::Arity(2).byte(), Tag::SymbolSize(4).byte(), b'a', b'd', b'd', 0,
                         Tag::Arity(2).byte(), Tag::SymbolSize(4).byte(), 7, 91, 205, 21, Tag::VarRef(0).byte()];
        let mut ecz = ExprZipper::new(Expr { ptr: e.as_mut_ptr() });
        assert!(ecz.item_str() == "[3]" && ecz.loc == 0);
        assert!(ecz.next_child());
        assert!(ecz.item_str() == "=" && ecz.loc == 1);
        assert!(ecz.next_child());
        assert!(ecz.item_str() == "[2]" && ecz.loc == 3);
        assert!(ecz.next_child());
        assert!(ecz.item_str() == "[2]" && ecz.loc == 10);
        assert!(!ecz.next_child());
    }

    {
        //(, (f (A $ $) (B $ $ _4))
        //   (g (B _3 _4 _4) (C $ _5) (C _5 _5)))
        let mut e = vec![
            Tag::Arity(3).byte(), Tag::SymbolSize(1).byte(), b',',
            Tag::Arity(3).byte(), Tag::SymbolSize(1).byte(), b'f',
            Tag::Arity(3).byte(), Tag::SymbolSize(1).byte(), b'A', Tag::NewVar.byte(), Tag::NewVar.byte(),
            Tag::Arity(4).byte(), Tag::SymbolSize(1).byte(), b'B', Tag::NewVar.byte(), Tag::NewVar.byte(), Tag::VarRef(3).byte(),
            Tag::Arity(4).byte(), Tag::SymbolSize(1).byte(), b'g',
            Tag::Arity(4).byte(), Tag::SymbolSize(1).byte(), b'B', Tag::VarRef(2).byte(), Tag::VarRef(3).byte(), Tag::VarRef(3).byte(),
            Tag::Arity(3).byte(), Tag::SymbolSize(1).byte(), b'C', Tag::NewVar.byte(), Tag::VarRef(4).byte(),
            Tag::Arity(3).byte(), Tag::SymbolSize(1).byte(), b'C', Tag::VarRef(4).byte(), Tag::VarRef(4).byte(),
        ];
        let mut ecz = ExprZipper::new(Expr { ptr: e.as_mut_ptr() });
        assert_eq!(ecz.root.string(), "(, (f (A $ $) (B $ $ _4)) (g (B _3 _4 _4) (C $ _5) (C _5 _5)))");

        assert!(ecz.next_child());
        print!("se: "); ecz.traverse(0); println!();
        assert!(ecz.next_child());
        let f = ecz.subexpr();
        let mut fz = ExprZipper::new(f);
        print!("se: "); ecz.traverse(0); println!();
        // assert!(ecz.next_child());
        assert!(ecz.next_descendant(1, 1));
        // assert!(ecz.next_descendant(-1, 1));
        print!("mv: "); ecz.traverse(0); println!();
        // assert!(ecz.next_descendant(1, 1));
        // assert!(ecz.next_descendant(2, 1));
        // assert!(ecz.next_descendant(2, 1));
        assert!(ecz.next_descendant(0, 0));
        let g = ecz.subexpr();
        let mut gz = ExprZipper::new(g);
        print!("se: "); ecz.traverse(0); println!();
        assert!(!ecz.next_child());

        assert!(fz.next_child());
        print!("sf: "); fz.traverse(0); println!();
        assert!(fz.next_child());
        // assert!(fz.next_child_relative(1, 1));
        print!("sf: "); fz.traverse(0); println!();
        assert!(fz.next_child());
        // assert!(fz.next_child_relative(0, 0));
        print!("sf: "); fz.traverse(0); println!();
        assert!(!fz.next_child());

        assert!(gz.next_child());
        print!("sg: "); gz.traverse(0); println!();
        assert!(gz.next_child());
        print!("sg: "); gz.traverse(0); println!();
        assert!(gz.next_child());
        print!("sg: "); gz.traverse(0); println!();
        assert!(gz.next_child());
        print!("sg: "); gz.traverse(0); println!();
        assert!(!gz.next_child());
    }

}

#[test]
fn substitute() {
    // only used when there's just data substituted in, no variables
    // (F foo); (Bar $ $)
    let mut data = vec![vec![Tag::Arity(2).byte(), Tag::SymbolSize(1).byte(), b'F', Tag::SymbolSize(3).byte(), b'f', b'o', b'o'],
                                    vec![Tag::Arity(3).byte(), Tag::SymbolSize(3).byte(), b'B', b'a', b'r', Tag::NewVar.byte(), Tag::NewVar.byte()]];
    let se = data.iter_mut().map(|i| Expr{ ptr: i.as_mut_ptr() }).collect::<Vec<Expr>>();
    // (image (Rel $ $) (Im _2))
    let mut exprv = vec![Tag::Arity(3).byte(), Tag::SymbolSize(5).byte(), b'i', b'm', b'a', b'g', b'e',
                                    Tag::Arity(3).byte(), Tag::SymbolSize(3).byte(), b'R', b'e', b'l', Tag::NewVar.byte(), Tag::NewVar.byte(),
                                    Tag::Arity(2).byte(), Tag::SymbolSize(2).byte(), b'I', b'm', Tag::VarRef(1).byte()];
    let expr = Expr { ptr: exprv.as_mut_ptr() };
    let mut buffer = vec![0u8; 100];

    for (i, &d) in se.iter().enumerate() {
        println!("data_{}: {:?}", i, d)
    }

    println!("expr: {:?}", expr);

    let mut rz = ExprZipper::new(Expr { ptr: buffer.as_mut_ptr() });
    expr.substitute(&se[..], &mut rz);
    println!("result: {:?}", Expr { ptr: buffer.as_mut_ptr() });
}

#[test]
fn de_bruijn() {
    let mut r1v = vec![
        Tag::Arity(3).byte(), Tag::SymbolSize(1).byte(), b'f',
        Tag::NewVar.byte(),
        Tag::VarRef(0).byte()
    ];
    let r1 = Expr{ ptr: r1v.as_mut_ptr() };
    {
        // assert(r1.substReIndex(Seq($)) == r1)
        let mut s1v = vec![Tag::NewVar.byte()];
        let s1 = Expr{ ptr: s1v.as_mut_ptr() };
        let mut buffer = vec![0u8; 100];
        let o = Expr { ptr: buffer.as_mut_ptr() };
        let mut oz = ExprZipper::new(o);
        r1.substitute_de_bruijn(&[s1], &mut oz);
        unsafe {
            // print!("t: "); ExprZipper::new(r1).traverse(0); println!();
            // print!("o: "); ExprZipper::new(o).traverse(0); println!();
            // println!("{:?} == {:?}", &*r1.span(), &*o.span());
            assert_eq!(&*r1.span(), &*o.span());
        }
    }
    {
        // assert(r1.substReIndex(Seq(Expr(a, $, $))) == Expr(f, Expr(a, $, $), Expr(a, _1, _2)))
        let mut s1v = vec![
            Tag::Arity(3).byte(), Tag::SymbolSize(1).byte(), b'a',
            Tag::NewVar.byte(),
            Tag::NewVar.byte()
        ];
        let s1 = Expr{ ptr: s1v.as_mut_ptr() };
        let mut targetv = vec![
            Tag::Arity(3).byte(), Tag::SymbolSize(1).byte(), b'f',
            Tag::Arity(3).byte(), Tag::SymbolSize(1).byte(), b'a',
            Tag::NewVar.byte(),
            Tag::NewVar.byte(),
            Tag::Arity(3).byte(), Tag::SymbolSize(1).byte(), b'a',
            Tag::VarRef(0).byte(),
            Tag::VarRef(1).byte()
        ];
        let target = Expr{ ptr: targetv.as_mut_ptr() };
        let mut buffer = vec![0u8; 100];
        let o = Expr { ptr: buffer.as_mut_ptr() };
        let mut oz = ExprZipper::new(o);
        r1.substitute_de_bruijn(&[s1], &mut oz);
        unsafe {
            // print!("t: "); ExprZipper::new(target).traverse(0); println!();
            // print!("o: "); ExprZipper::new(o).traverse(0); println!();
            // println!("{:?} == {:?}", &*target.span(), &*o.span());
            assert_eq!(&*target.span(), &*o.span());
        }
    }

    let mut r2v = vec![
        Tag::Arity(4).byte(), Tag::SymbolSize(1).byte(), b'f',
        Tag::NewVar.byte(),
        Tag::NewVar.byte(),
        Tag::VarRef(0).byte()
    ];
    let r2 = Expr{ ptr: r2v.as_mut_ptr() };
    {
        // assert(r2.substReIndex(Seq(Expr(a, $, $), A)) == Expr(f, Expr(a, $, $), A, Expr(a, _1, _2)))
        let mut s1v = vec![
            Tag::Arity(3).byte(), Tag::SymbolSize(1).byte(), b'a',
            Tag::NewVar.byte(),
            Tag::NewVar.byte()
        ];
        let s1 = Expr{ ptr: s1v.as_mut_ptr() };
        let mut s2v = vec![
            Tag::SymbolSize(1).byte(), b'A'
        ];
        let s2 = Expr{ ptr: s2v.as_mut_ptr() };
        let mut targetv = vec![
            Tag::Arity(4).byte(), Tag::SymbolSize(1).byte(), b'f',
            Tag::Arity(3).byte(), Tag::SymbolSize(1).byte(), b'a',
            Tag::NewVar.byte(),
            Tag::NewVar.byte(),
            Tag::SymbolSize(1).byte(), b'A',
            Tag::Arity(3).byte(), Tag::SymbolSize(1).byte(), b'a',
            Tag::VarRef(0).byte(),
            Tag::VarRef(1).byte()
        ];
        let target = Expr{ ptr: targetv.as_mut_ptr() };
        let mut buffer = vec![0u8; 100];
        let o = Expr { ptr: buffer.as_mut_ptr() };
        let mut oz = ExprZipper::new(o);
        r2.substitute_de_bruijn(&[s1, s2], &mut oz);
        unsafe {
            // print!("t: "); ExprZipper::new(target).traverse(0); println!();
            // print!("o: "); ExprZipper::new(o).traverse(0); println!();
            // println!("{:?} == {:?}", &*target.span(), &*o.span());
            assert_eq!(&*target.span(), &*o.span());
        }
    }
    {
        // assert(r2.substReIndex(Seq(Expr(a, $, $), $)) == Expr(f, Expr(a, $, $), $, Expr(a, _1, _2)))
        let mut s1v = vec![
            Tag::Arity(3).byte(), Tag::SymbolSize(1).byte(), b'a',
            Tag::NewVar.byte(),
            Tag::NewVar.byte()
        ];
        let s1 = Expr{ ptr: s1v.as_mut_ptr() };
        let mut s2v = vec![
            Tag::NewVar.byte()
        ];
        let s2 = Expr{ ptr: s2v.as_mut_ptr() };
        let mut targetv = vec![
            Tag::Arity(4).byte(), Tag::SymbolSize(1).byte(), b'f',
            Tag::Arity(3).byte(), Tag::SymbolSize(1).byte(), b'a',
            Tag::NewVar.byte(),
            Tag::NewVar.byte(),
            Tag::NewVar.byte(),
            Tag::Arity(3).byte(), Tag::SymbolSize(1).byte(), b'a',
            Tag::VarRef(0).byte(),
            Tag::VarRef(1).byte()
        ];
        let target = Expr{ ptr: targetv.as_mut_ptr() };
        let mut buffer = vec![0u8; 100];
        let o = Expr { ptr: buffer.as_mut_ptr() };
        let mut oz = ExprZipper::new(o);
        r2.substitute_de_bruijn(&[s1, s2], &mut oz);
        unsafe {
            // print!("t: "); ExprZipper::new(target).traverse(0); println!();
            // print!("o: "); ExprZipper::new(o).traverse(0); println!();
            // println!("{:?} == {:?}", &*target.span(), &*o.span());
            assert_eq!(&*target.span(), &*o.span());
        }
    }
    {
        // assert(r2.substReIndex(Seq(Expr(a, $, _1), $)) == Expr(f, Expr(a, $, _1), $, Expr(a, _1, _1)))
        let mut s1v = vec![
            Tag::Arity(3).byte(), Tag::SymbolSize(1).byte(), b'a',
            Tag::NewVar.byte(),
            Tag::VarRef(0).byte()
        ];
        let s1 = Expr{ ptr: s1v.as_mut_ptr() };
        let mut s2v = vec![
            Tag::NewVar.byte()
        ];
        let s2 = Expr{ ptr: s2v.as_mut_ptr() };
        let mut targetv = vec![
            Tag::Arity(4).byte(), Tag::SymbolSize(1).byte(), b'f',
            Tag::Arity(3).byte(), Tag::SymbolSize(1).byte(), b'a',
            Tag::NewVar.byte(),
            Tag::VarRef(0).byte(),
            Tag::NewVar.byte(),
            Tag::Arity(3).byte(), Tag::SymbolSize(1).byte(), b'a',
            Tag::VarRef(0).byte(),
            Tag::VarRef(0).byte()
        ];
        let target = Expr{ ptr: targetv.as_mut_ptr() };
        let mut buffer = vec![0u8; 100];
        let o = Expr { ptr: buffer.as_mut_ptr() };
        let mut oz = ExprZipper::new(o);
        r2.substitute_de_bruijn(&[s1, s2], &mut oz);
        unsafe {
            // print!("t: "); ExprZipper::new(target).traverse(0); println!();
            // print!("o: "); ExprZipper::new(o).traverse(0); println!();
            // println!("{:?} == {:?}", &*target.span(), &*o.span());
            assert_eq!(&*target.span(), &*o.span());
        }
    }

    let mut r3v = vec![
        Tag::Arity(3).byte(), Tag::SymbolSize(1).byte(), b',',
        Tag::Arity(3).byte(), Tag::SymbolSize(1).byte(), b'f',
        Tag::NewVar.byte(),
        Tag::NewVar.byte(),
        Tag::Arity(4).byte(), Tag::SymbolSize(1).byte(), b'g',
        Tag::VarRef(1).byte(),
        Tag::NewVar.byte(),
        Tag::VarRef(2).byte()
    ];
    // (, (f $ $) (g _2 $ _3))
    let r3 = Expr{ ptr: r3v.as_mut_ptr() };
    {
        // assert(r3.substReIndex(Seq(a, b, c)) == Expr(`,`, Expr(f, a, b), Expr(g, b, c, c)))
        let mut s1v = vec![Tag::SymbolSize(1).byte(), b'a'];
        let s1 = Expr{ ptr: s1v.as_mut_ptr() };
        let mut s2v = vec![Tag::SymbolSize(1).byte(), b'b'];
        let s2 = Expr{ ptr: s2v.as_mut_ptr() };
        let mut s3v = vec![Tag::SymbolSize(1).byte(), b'c'];
        let s3 = Expr{ ptr: s3v.as_mut_ptr() };
        let mut targetv = vec![
            Tag::Arity(3).byte(), Tag::SymbolSize(1).byte(), b',',
            Tag::Arity(3).byte(), Tag::SymbolSize(1).byte(), b'f',
            Tag::SymbolSize(1).byte(), b'a',
            Tag::SymbolSize(1).byte(), b'b',
            Tag::Arity(4).byte(), Tag::SymbolSize(1).byte(), b'g',
            Tag::SymbolSize(1).byte(), b'b',
            Tag::SymbolSize(1).byte(), b'c',
            Tag::SymbolSize(1).byte(), b'c',
        ];
        let target = Expr{ ptr: targetv.as_mut_ptr() };
        let mut buffer = vec![0u8; 100];
        let o = Expr { ptr: buffer.as_mut_ptr() };
        let mut oz = ExprZipper::new(o);
        r3.substitute_de_bruijn(&[s1, s2, s3], &mut oz);
        unsafe {
            // print!("t: "); ExprZipper::new(target).traverse(0); println!();
            // print!("o: "); ExprZipper::new(o).traverse(0); println!();
            // println!("{:?} == {:?}", &*target.span(), &*o.span());
            assert_eq!(&*target.span(), &*o.span());
        }
    }
    {
        // assert(r3.substReIndex(Seq(a, $, c)) == Expr(`,`, Expr(f, a, $), Expr(g, _1, c, c)))
        let mut s1v = vec![Tag::SymbolSize(1).byte(), b'a'];
        let s1 = Expr{ ptr: s1v.as_mut_ptr() };
        let mut s2v = vec![Tag::NewVar.byte()];
        let s2 = Expr{ ptr: s2v.as_mut_ptr() };
        let mut s3v = vec![Tag::SymbolSize(1).byte(), b'c'];
        let s3 = Expr{ ptr: s3v.as_mut_ptr() };
        let mut targetv = vec![
            Tag::Arity(3).byte(), Tag::SymbolSize(1).byte(), b',',
            Tag::Arity(3).byte(), Tag::SymbolSize(1).byte(), b'f',
            Tag::SymbolSize(1).byte(), b'a',
            Tag::NewVar.byte(),
            Tag::Arity(4).byte(), Tag::SymbolSize(1).byte(), b'g',
            Tag::VarRef(0).byte(),
            Tag::SymbolSize(1).byte(), b'c',
            Tag::SymbolSize(1).byte(), b'c',
        ];
        let target = Expr{ ptr: targetv.as_mut_ptr() };
        let mut buffer = vec![0u8; 100];
        let o = Expr { ptr: buffer.as_mut_ptr() };
        let mut oz = ExprZipper::new(o);
        r3.substitute_de_bruijn(&[s1, s2, s3], &mut oz);
        unsafe {
            // print!("t: "); ExprZipper::new(target).traverse(0); println!();
            // print!("o: "); ExprZipper::new(o).traverse(0); println!();
            // println!("{:?} == {:?}", &*target.span(), &*o.span());
            assert_eq!(&*target.span(), &*o.span());
        }
    }
    {
        // assert(r3.substReIndex(Seq(a, $, $)) == Expr(`,`, Expr(f, a, $), Expr(g, _1, $, _2)))
        let mut s1v = vec![Tag::SymbolSize(1).byte(), b'a'];
        let s1 = Expr{ ptr: s1v.as_mut_ptr() };
        let mut s2v = vec![Tag::NewVar.byte()];
        let s2 = Expr{ ptr: s2v.as_mut_ptr() };
        let mut s3v = vec![Tag::NewVar.byte()];
        let s3 = Expr{ ptr: s3v.as_mut_ptr() };
        let mut targetv = vec![
            Tag::Arity(3).byte(), Tag::SymbolSize(1).byte(), b',',
            Tag::Arity(3).byte(), Tag::SymbolSize(1).byte(), b'f',
            Tag::SymbolSize(1).byte(), b'a',
            Tag::NewVar.byte(),
            Tag::Arity(4).byte(), Tag::SymbolSize(1).byte(), b'g',
            Tag::VarRef(0).byte(),
            Tag::NewVar.byte(),
            Tag::VarRef(1).byte(),
        ];
        let target = Expr{ ptr: targetv.as_mut_ptr() };
        let mut buffer = vec![0u8; 100];
        let o = Expr { ptr: buffer.as_mut_ptr() };
        let mut oz = ExprZipper::new(o);
        r3.substitute_de_bruijn(&[s1, s2, s3], &mut oz);
        unsafe {
            // print!("t: "); ExprZipper::new(target).traverse(0); println!();
            // print!("o: "); ExprZipper::new(o).traverse(0); println!();
            // println!("{:?} == {:?}", &*target.span(), &*o.span());
            assert_eq!(&*target.span(), &*o.span());
        }
    }
    {
        // assert(r3.substReIndex(Seq($, $, $)) == Expr(`,`, Expr(f, $, $), Expr(g, _2, $, _3)))
        let mut s1v = vec![Tag::NewVar.byte()];
        let s1 = Expr{ ptr: s1v.as_mut_ptr() };
        let mut s2v = vec![Tag::NewVar.byte()];
        let s2 = Expr{ ptr: s2v.as_mut_ptr() };
        let mut s3v = vec![Tag::NewVar.byte()];
        let s3 = Expr{ ptr: s3v.as_mut_ptr() };
        let mut buffer = vec![0u8; 100];
        let o = Expr { ptr: buffer.as_mut_ptr() };
        let mut oz = ExprZipper::new(o);
        r3.substitute_de_bruijn(&[s1, s2, s3], &mut oz);
        unsafe {
            // print!("t: "); ExprZipper::new(r3).traverse(0); println!();
            // print!("o: "); ExprZipper::new(o).traverse(0); println!();
            // println!("{:?} == {:?}", &*r3.span(), &*o.span());
            assert_eq!(&*r3.span(), &*o.span());
        }
    }
    {
        // assert(r3.substReIndex(Seq(a, Expr(B, $, $), c)) == Expr(`,`, Expr(f, a, Expr(B, $, $)), Expr(g, Expr(B, _1, _2), c, c)))
        let mut s1v = vec![Tag::SymbolSize(1).byte(), b'a'];
        let s1 = Expr{ ptr: s1v.as_mut_ptr() };
        let mut s2v = vec![Tag::Arity(3).byte(), Tag::SymbolSize(1).byte(), b'B', Tag::NewVar.byte(), Tag::NewVar.byte()];
        let s2 = Expr{ ptr: s2v.as_mut_ptr() };
        let mut s3v = vec![Tag::SymbolSize(1).byte(), b'c'];
        let s3 = Expr{ ptr: s3v.as_mut_ptr() };
        let mut targetv = vec![
            Tag::Arity(3).byte(), Tag::SymbolSize(1).byte(), b',',
            Tag::Arity(3).byte(), Tag::SymbolSize(1).byte(), b'f',
            Tag::SymbolSize(1).byte(), b'a',
            Tag::Arity(3).byte(), Tag::SymbolSize(1).byte(), b'B', Tag::NewVar.byte(), Tag::NewVar.byte(),
            Tag::Arity(4).byte(), Tag::SymbolSize(1).byte(), b'g',
            Tag::Arity(3).byte(), Tag::SymbolSize(1).byte(), b'B', Tag::VarRef(0).byte(), Tag::VarRef(1).byte(),
            Tag::SymbolSize(1).byte(), b'c',
            Tag::SymbolSize(1).byte(), b'c',
        ];
        let target = Expr{ ptr: targetv.as_mut_ptr() };
        let mut buffer = vec![0u8; 100];
        let o = Expr { ptr: buffer.as_mut_ptr() };
        let mut oz = ExprZipper::new(o);
        r3.substitute_de_bruijn(&[s1, s2, s3], &mut oz);
        unsafe {
            // print!("t: "); ExprZipper::new(target).traverse(0); println!();
            // print!("o: "); ExprZipper::new(o).traverse(0); println!();
            // println!("{:?} == {:?}", &*target.span(), &*o.span());
            assert_eq!(&*target.span(), &*o.span());
        }
    }
    {
        // assert(r3.substReIndex(Seq($, Expr(B, $, $), $)) == Expr(`,`, Expr(f, $, Expr(B, $, $)), Expr(g, Expr(B, _2, _3), $, _4)))
        let mut s1v = vec![Tag::NewVar.byte()];
        let s1 = Expr{ ptr: s1v.as_mut_ptr() };
        let mut s2v = vec![Tag::Arity(3).byte(), Tag::SymbolSize(1).byte(), b'B', Tag::NewVar.byte(), Tag::NewVar.byte()];
        let s2 = Expr{ ptr: s2v.as_mut_ptr() };
        let mut s3v = vec![Tag::NewVar.byte()];
        let s3 = Expr{ ptr: s3v.as_mut_ptr() };
        let mut targetv = vec![
            Tag::Arity(3).byte(), Tag::SymbolSize(1).byte(), b',',
            Tag::Arity(3).byte(), Tag::SymbolSize(1).byte(), b'f',
            Tag::NewVar.byte(),
            Tag::Arity(3).byte(), Tag::SymbolSize(1).byte(), b'B', Tag::NewVar.byte(), Tag::NewVar.byte(),
            Tag::Arity(4).byte(), Tag::SymbolSize(1).byte(), b'g',
            Tag::Arity(3).byte(), Tag::SymbolSize(1).byte(), b'B', Tag::VarRef(1).byte(), Tag::VarRef(2).byte(),
            Tag::NewVar.byte(),
            Tag::VarRef(3).byte(),
        ];
        let target = Expr{ ptr: targetv.as_mut_ptr() };
        let mut buffer = vec![0u8; 100];
        let o = Expr { ptr: buffer.as_mut_ptr() };
        let mut oz = ExprZipper::new(o);
        r3.substitute_de_bruijn(&[s1, s2, s3], &mut oz);
        unsafe {
            // print!("t: "); ExprZipper::new(target).traverse(0); println!();
            // print!("o: "); ExprZipper::new(o).traverse(0); println!();
            // println!("{:?} == {:?}", &*target.span(), &*o.span());
            assert_eq!(&*target.span(), &*o.span());
        }
    }
    {
        // assert(r3.substReIndex(Seq($, Expr(B, $, _1), c)) == Expr(`,`, Expr(f, $, Expr(B, $, _2)), Expr(g, Expr(B, _2, _2), c, c)))
        let mut s1v = vec![Tag::NewVar.byte()];
        let s1 = Expr{ ptr: s1v.as_mut_ptr() };
        let mut s2v = vec![Tag::Arity(3).byte(), Tag::SymbolSize(1).byte(), b'B', Tag::NewVar.byte(), Tag::VarRef(0).byte()];
        let s2 = Expr{ ptr: s2v.as_mut_ptr() };
        let mut s3v = vec![Tag::SymbolSize(1).byte(), b'c'];
        let s3 = Expr{ ptr: s3v.as_mut_ptr() };
        let mut targetv = vec![
            Tag::Arity(3).byte(), Tag::SymbolSize(1).byte(), b',',
            Tag::Arity(3).byte(), Tag::SymbolSize(1).byte(), b'f',
            Tag::NewVar.byte(),
            Tag::Arity(3).byte(), Tag::SymbolSize(1).byte(), b'B', Tag::NewVar.byte(), Tag::VarRef(1).byte(),
            Tag::Arity(4).byte(), Tag::SymbolSize(1).byte(), b'g',
            Tag::Arity(3).byte(), Tag::SymbolSize(1).byte(), b'B', Tag::VarRef(1).byte(), Tag::VarRef(1).byte(),
            Tag::SymbolSize(1).byte(), b'c',
            Tag::SymbolSize(1).byte(), b'c',
        ];
        let target = Expr{ ptr: targetv.as_mut_ptr() };
        let mut buffer = vec![0u8; 100];
        let o = Expr { ptr: buffer.as_mut_ptr() };
        let mut oz = ExprZipper::new(o);
        r3.substitute_de_bruijn(&[s1, s2, s3], &mut oz);
        unsafe {
            // print!("t: "); ExprZipper::new(target).traverse(0); println!();
            // print!("o: "); ExprZipper::new(o).traverse(0); println!();
            // println!("{:?} == {:?}", &*target.span(), &*o.span());
            assert_eq!(&*target.span(), &*o.span());
        }
    }
    {
        // assert(r3.substReIndex(Seq(Expr(A, $, $), Expr(B, $, _1), c)) == Expr(`,`, Expr(f, Expr(A, $, $), Expr(B, $, _3)), Expr(g, Expr(B, _3, _3), c, c)))
        let mut s1v = vec![Tag::Arity(3).byte(), Tag::SymbolSize(1).byte(), b'A', Tag::NewVar.byte(), Tag::NewVar.byte()];
        let s1 = Expr{ ptr: s1v.as_mut_ptr() };
        let mut s2v = vec![Tag::Arity(3).byte(), Tag::SymbolSize(1).byte(), b'B', Tag::NewVar.byte(), Tag::VarRef(0).byte()];
        let s2 = Expr{ ptr: s2v.as_mut_ptr() };
        let mut s3v = vec![Tag::SymbolSize(1).byte(), b'c'];
        let s3 = Expr{ ptr: s3v.as_mut_ptr() };
        let mut targetv = vec![
            Tag::Arity(3).byte(), Tag::SymbolSize(1).byte(), b',',
            Tag::Arity(3).byte(), Tag::SymbolSize(1).byte(), b'f',
            Tag::Arity(3).byte(), Tag::SymbolSize(1).byte(), b'A', Tag::NewVar.byte(), Tag::NewVar.byte(),
            Tag::Arity(3).byte(), Tag::SymbolSize(1).byte(), b'B', Tag::NewVar.byte(), Tag::VarRef(2).byte(),
            Tag::Arity(4).byte(), Tag::SymbolSize(1).byte(), b'g',
            Tag::Arity(3).byte(), Tag::SymbolSize(1).byte(), b'B', Tag::VarRef(2).byte(), Tag::VarRef(2).byte(),
            Tag::SymbolSize(1).byte(), b'c',
            Tag::SymbolSize(1).byte(), b'c',
        ];
        let target = Expr{ ptr: targetv.as_mut_ptr() };
        let mut buffer = vec![0u8; 100];
        let o = Expr { ptr: buffer.as_mut_ptr() };
        let mut oz = ExprZipper::new(o);
        r3.substitute_de_bruijn(&[s1, s2, s3], &mut oz);
        unsafe {
            // print!("t: "); ExprZipper::new(target).traverse(0); println!();
            // print!("o: "); ExprZipper::new(o).traverse(0); println!();
            // println!("{:?} == {:?}", &*target.span(), &*o.span());
            assert_eq!(&*target.span(), &*o.span());
        }
    }
    {
        // assert(r3.substReIndex(Seq(Expr(A, $, $), Expr(B, $, $, _2), Expr(C, $, _1))) ==
        //                        Expr(`,`, Expr(f, Expr(A, $, $), Expr(B, $, $, _4)), Expr(g, Expr(B, _3, _4, _4), Expr(C, $, _5), Expr(C, _5, _5))))
        let mut s1v = vec![Tag::Arity(3).byte(), Tag::SymbolSize(1).byte(), b'A', Tag::NewVar.byte(), Tag::NewVar.byte()];
        let s1 = Expr{ ptr: s1v.as_mut_ptr() };
        let mut s2v = vec![Tag::Arity(4).byte(), Tag::SymbolSize(1).byte(), b'B', Tag::NewVar.byte(), Tag::NewVar.byte(), Tag::VarRef(1).byte()];
        let s2 = Expr{ ptr: s2v.as_mut_ptr() };
        let mut s3v = vec![Tag::Arity(3).byte(), Tag::SymbolSize(1).byte(), b'C', Tag::NewVar.byte(), Tag::VarRef(0).byte()];
        let s3 = Expr{ ptr: s3v.as_mut_ptr() };
        let mut targetv = vec![
            Tag::Arity(3).byte(), Tag::SymbolSize(1).byte(), b',',
            Tag::Arity(3).byte(), Tag::SymbolSize(1).byte(), b'f',
            Tag::Arity(3).byte(), Tag::SymbolSize(1).byte(), b'A', Tag::NewVar.byte(), Tag::NewVar.byte(),
            Tag::Arity(4).byte(), Tag::SymbolSize(1).byte(), b'B', Tag::NewVar.byte(), Tag::NewVar.byte(), Tag::VarRef(3).byte(),
            Tag::Arity(4).byte(), Tag::SymbolSize(1).byte(), b'g',
            Tag::Arity(4).byte(), Tag::SymbolSize(1).byte(), b'B', Tag::VarRef(2).byte(), Tag::VarRef(3).byte(), Tag::VarRef(3).byte(),
            Tag::Arity(3).byte(), Tag::SymbolSize(1).byte(), b'C', Tag::NewVar.byte(), Tag::VarRef(4).byte(),
            Tag::Arity(3).byte(), Tag::SymbolSize(1).byte(), b'C', Tag::VarRef(4).byte(), Tag::VarRef(4).byte(),
        ];
        let target = Expr{ ptr: targetv.as_mut_ptr() };
        let mut buffer = vec![0u8; 100];
        let o = Expr { ptr: buffer.as_mut_ptr() };
        let mut oz = ExprZipper::new(o);
        r3.substitute_de_bruijn(&[s1, s2, s3], &mut oz);
        unsafe {
            // print!("t: "); ExprZipper::new(target).traverse(0); println!();
            // print!("o: "); ExprZipper::new(o).traverse(0); println!();
            // println!("{:?} == {:?}", &*target.span(), &*o.span());
            assert_eq!(&*target.span(), &*o.span());
        }
    }
    // {
    //     // assert(r3.substReIndex(Seq(Expr(A, $, $), Expr(B, $, $, _2), Expr(C, $, _1))) ==
    //     //                        Expr(`,`, Expr(f, Expr(A, $, $), Expr(B, $, $, _4)), Expr(g, Expr(B, _3, _4, _4), Expr(C, $, _5), Expr(C, _5, _5))))
    //     let mut srcv = parse!("[4] $ $ _2 _1");
    //     let src = Expr{ ptr: srcv.as_mut_ptr() };
    //
    //     let mut targetv = parse!("[4] $ _1 _1 _1");
    //     let target = Expr{ ptr: targetv.as_mut_ptr() };
    //
    //     let mut sdbv = vec![0; 100];
    //     let o = Expr{ ptr: sdbv.as_mut_ptr() };
    //     src.substitute_de_bruijn(&[
    //         Expr{ ptr: vec![item_byte(Tag::NewVar)].leak().as_mut_ptr() },
    //         Expr{ ptr: vec![item_byte(Tag::VarRef(0))].leak().as_mut_ptr() },
    //     ], &mut ExprZipper::new(o));
    //
    //     unsafe {
    //         print!("t: "); ExprZipper::new(target).traverse(0); println!();
    //         print!("o: "); ExprZipper::new(o).traverse(0); println!();
    //         println!("{:?} == {:?}", &*target.span(), &*o.span());
    //         // assert_eq!(&*target.span(), &*o.span());
    //     }
    // }
    {
        let mut sdbv = vec![0; 100];
        let o = Expr{ ptr: sdbv.as_mut_ptr() };
        let mut srcv = parse!("[2] [2] flip [3] = $ $ [2] axiom [3] = _2 _1");
        let src = Expr{ ptr: srcv.as_mut_ptr() };
        let mut targetv = parse!("[2] [2] flip [3] = $ [4] L $ $ $ [2] axiom [3] = [4] L _2 _3 _4 _1");
        let target = Expr{ ptr: targetv.as_mut_ptr() };
        src.substitute_de_bruijn(&[
            Expr{ ptr: vec![Tag::NewVar.byte()].leak().as_mut_ptr() },
            Expr{ ptr: parse!("[4] L $ $ $").as_mut_ptr() }
        ], &mut ExprZipper::new(o));

        assert_eq!(format!("{:?}", o), format!("{:?}", target));
    }
    {
        let mut sdbv = vec![0; 512];
        let o = Expr{ ptr: sdbv.as_mut_ptr() };
        let mut subsv = parse!("X");
        let subs = Expr { ptr: subsv.as_mut_ptr() };
        let mut srcv = parse!("[17] $ _1 A $ $ $ B $ _2 $ _6 _4 C _3 $ _6 _7");
        let src = Expr{ ptr: srcv.as_mut_ptr() };
        let mut targetv = parse!("[17] $ _1 A $ $ X B $ _2 $ _5 X C _3 $ _5 _6");
        let target = Expr{ ptr: targetv.as_mut_ptr() };
        src.substitute_one_de_bruijn_future(3, subs, &mut ExprZipper::new(o));
        assert_eq!(format!("{:?}", o), format!("{:?}", target));
    }
    {
        let mut sdbv = vec![0; 512];
        let o = Expr{ ptr: sdbv.as_mut_ptr() };
        let mut subsv = parse!("$");
        let subs = Expr { ptr: subsv.as_mut_ptr() };
        let mut srcv = parse!("[17] $ _1 A $ $ $ B $ _2 $ _6 _4 C _3 $ _6 _7");
        let src = Expr{ ptr: srcv.as_mut_ptr() };
        let mut targetv = parse!("[17] $ _1 A $ $ $ B $ _2 $ _6 _4 C _3 $ _6 _7");
        let target = Expr{ ptr: targetv.as_mut_ptr() };
        src.substitute_one_de_bruijn_future(3, subs, &mut ExprZipper::new(o));
        assert_eq!(format!("{:?}", o), format!("{:?}", target));
    }
    {
        let mut sdbv = vec![0; 512];
        let o = Expr{ ptr: sdbv.as_mut_ptr() };
        let mut subsv = parse!("_1");
        let subs = Expr { ptr: subsv.as_mut_ptr() };
        let mut srcv = parse!("[17] $ _1 A $ $ $ B $ _2 $ _6 _4 C _3 $ _6 _7");
        let src = Expr{ ptr: srcv.as_mut_ptr() };
        let mut targetv = parse!("[17] $ _1 A $ $ _1 B $ _2 $ _5 _1 C _3 $ _5 _6");
        let target = Expr{ ptr: targetv.as_mut_ptr() };
        src.substitute_one_de_bruijn_future(3, subs, &mut ExprZipper::new(o));
        assert_eq!(format!("{:?}", o), format!("{:?}", target));
    }
    {
        let mut sdbv = vec![0; 512];
        let o = Expr{ ptr: sdbv.as_mut_ptr() };
        let mut subsv = parse!("[2] $ _1");
        let subs = Expr { ptr: subsv.as_mut_ptr() };
        let mut srcv = parse!("[17] $ _1 A $ $ $ B $ _2 $ _6 _4 C _3 $ _6 _7");
        let src = Expr{ ptr: srcv.as_mut_ptr() };
        let mut targetv = parse!("[17] $ _1 A $ $ [2] $ _1 B $ _2 $ _6 [2] _4 _1 C _3 $ _6 _7");
        let target = Expr{ ptr: targetv.as_mut_ptr() };
        src.substitute_one_de_bruijn_future(3, subs, &mut ExprZipper::new(o));
        assert_eq!(format!("{:?}", o), format!("{:?}", target));
    }
    {
        let mut sdbv = vec![0; 512];
        let o = Expr{ ptr: sdbv.as_mut_ptr() };
        let mut subsv = parse!("_6");
        let subs = Expr { ptr: subsv.as_mut_ptr() };
        let mut srcv = parse!("[17] $ _1 A $ $ $ B $ _2 $ _6 _4 C _3 $ _6 _7");
        let src = Expr{ ptr: srcv.as_mut_ptr() };
        let mut targetv = parse!("[17] $ _1 A $ $ $ B $ _2 _4 _4 _4 C _3 $ _4 _6");
        let target = Expr{ ptr: targetv.as_mut_ptr() };
        src.substitute_one_de_bruijn_future(3, subs, &mut ExprZipper::new(o));
        assert_eq!(format!("{:?}", o), format!("{:?}", target));
    }
    {
        let mut sdbv = vec![0; 100];
        let o = Expr{ ptr: sdbv.as_mut_ptr() };
        let mut subsv = parse!("[4] R _2 _3 _4");
        let subs = Expr { ptr: subsv.as_mut_ptr() };
        let mut srcv = parse!("[2] [2] flip [3] = $ [4] L $ $ $ [2] axiom [3] = [4] L _2 _3 _4 _1");
        let src = Expr{ ptr: srcv.as_mut_ptr() };
        let mut targetv = parse!("[2] [2] flip [3] = [4] R $ $ $ [4] L _1 _2 _3 [2] axiom [3] = [4] L _1 _2 _3 [4] R _1 _2 _3");
        let target = Expr{ ptr: targetv.as_mut_ptr() };
        src.substitute_one_de_bruijn_future(0, subs, &mut ExprZipper::new(o));

        assert_eq!(format!("{:?}", o), format!("{:?}", target));
    }
    {
        let mut sdbv = vec![0; 100];
        let o = Expr{ ptr: sdbv.as_mut_ptr() };
        let mut subsv = parse!("[4] B _2 _2 _2");
        let subs = Expr { ptr: subsv.as_mut_ptr() };
        let mut srcv = parse!("[2] [2] flip [3] = $ [2] A $ [2] axiom [3] = [2] A _2 _1");
        let src = Expr{ ptr: srcv.as_mut_ptr() };
        let mut targetv = parse!("[2] [2] flip [3] = [4] B $ _1 _1 [2] A _1 [2] axiom [3] = [2] A _1 [4] B _1 _1 _1");
        let target = Expr{ ptr: targetv.as_mut_ptr() };
        src.substitute_one_de_bruijn_future(0, subs, &mut ExprZipper::new(o));

        assert_eq!(format!("{:?}", o), format!("{:?}", target));
    }
    {
        let mut sdbv = vec![0; 100];
        let o = Expr{ ptr: sdbv.as_mut_ptr() };
        let mut subsv = parse!("[4] B _2 $ _2");
        let subs = Expr { ptr: subsv.as_mut_ptr() };
        let mut srcv = parse!("[2] [2] flip [3] = $ [2] A $ [2] axiom [3] = [2] A _2 _1");
        let src = Expr{ ptr: srcv.as_mut_ptr() };
        let mut targetv = parse!("[2] [2] flip [3] = [4] B $ $ _1 [2] A _1 [2] axiom [3] = [2] A _1 [4] B _1 _2 _1");
        let target = Expr{ ptr: targetv.as_mut_ptr() };
        src.substitute_one_de_bruijn_future(0, subs, &mut ExprZipper::new(o));

        assert_eq!(format!("{:?}", o), format!("{:?}", target));
    }
}

#[test]
fn equate_vars() {
    {
        let mut lhsv = parse!("[5] $ $ _1 _2 A");
        let lhs = Expr{ ptr: lhsv.as_mut_ptr() };

        let mut rhsv = parse!("[5] $ _1 _1 _1 A");
        let rhs = Expr{ ptr: rhsv.as_mut_ptr() };

        lhs.equate_vars_inplace(&mut [0xffu8, 0]);

        assert_eq!(format!("{:?}", lhs), format!("{:?}", rhs));
    }
    {
        let mut lhsv = parse!("[5] $ _1 $ _2 A");
        let lhs = Expr{ ptr: lhsv.as_mut_ptr() };

        let mut rhsv = parse!("[5] $ _1 _1 _1 A");
        let rhs = Expr{ ptr: rhsv.as_mut_ptr() };

        lhs.equate_vars_inplace(&mut [0xffu8, 0]);

        assert_eq!(format!("{:?}", lhs), format!("{:?}", rhs));
    }
    {
        let mut lhsv = parse!("[5] $ $ _2 _1 A");
        let lhs = Expr{ ptr: lhsv.as_mut_ptr() };

        let mut rhsv = parse!("[5] $ _1 _1 _1 A");
        let rhs = Expr{ ptr: rhsv.as_mut_ptr() };

        lhs.equate_vars_inplace(&mut [0xffu8, 0]);

        assert_eq!(format!("{:?}", lhs), format!("{:?}", rhs));
    }
    {
        let mut lhsv = parse!("[5] $ $ $ $ A");
        let lhs = Expr{ ptr: lhsv.as_mut_ptr() };

        let mut rhsv = parse!("[5] $ _1 $ _2 A");
        let rhs = Expr{ ptr: rhsv.as_mut_ptr() };

        lhs.equate_vars_inplace(&mut [0xffu8, 0, 0xffu8, 1]);

        assert_eq!(format!("{:?}", lhs), format!("{:?}", rhs));
    }
    {
        let mut lhsv = parse!("[5] $ $ $ $ A");
        let lhs = Expr{ ptr: lhsv.as_mut_ptr() };

        let mut rhsv = parse!("[5] $ $ _2 _1 A");
        let rhs = Expr{ ptr: rhsv.as_mut_ptr() };

        lhs.equate_vars_inplace(&mut [0xffu8, 0xffu8, 1, 0]);

        assert_eq!(format!("{:?}", lhs), format!("{:?}", rhs));
    }
    {
        let mut lhsv = parse!("[5] $ $ _1 $ $ ");
        let lhs = Expr{ ptr: lhsv.as_mut_ptr() };

        let mut rhsv = parse!("[5] $ $ _1 _2 _1");
        let rhs = Expr{ ptr: rhsv.as_mut_ptr() };

        lhs.equate_vars_inplace(&mut [0xffu8, 0xffu8, 1, 0]);

        assert_eq!(format!("{:?}", lhs), format!("{:?}", rhs));
    }
    {
        let mut lhsv = parse!("[2] [2] flip [3] = [4] R $ $ $ [4] L $ $ $ [2] axiom [3] = [4] L _4 _5 _6 [4] R _1 _2 _3");
        let lhs = Expr{ ptr: lhsv.as_mut_ptr() };

        let mut rhsv = parse!("[2] [2] flip [3] = [4] R $ $ $ [4] L $ _2 _3 [2] axiom [3] = [4] L _4 _2 _3 [4] R _1 _2 _3");
        let rhs = Expr{ ptr: rhsv.as_mut_ptr() };

        lhs.equate_vars_inplace(&mut [0xff, 0xff, 0xff, 0xff, 1, 2]);

        assert_eq!(format!("{:?}", lhs), format!("{:?}", rhs));
    }
    {
        let mut lhsv = parse!("[2] [2] flip [3] = [4] R $ $ $ [4] L $ $ $ [2] axiom [3] = [4] L _4 _5 _6 [4] R _1 _2 _3");
        let lhs = Expr{ ptr: lhsv.as_mut_ptr() };

        let mut rhsv = parse!("[2] [2] flip [3] = [4] R $ $ $ [4] L _1 $ _3 [2] axiom [3] = [4] L _1 _4 _3 [4] R _1 _2 _3");
        let rhs = Expr{ ptr: rhsv.as_mut_ptr() };

        lhs.equate_vars_inplace(&mut [0xff, 0xff, 0xff, 0, 0xff, 2]);

        assert_eq!(format!("{:?}", lhs), format!("{:?}", rhs));
    }
    // {
    //     self  "[2] [2] flip [3] = $ [2] A $ [2] axiom [3] = [2] A _2 [4] B _2 _2 _2"
    //     other "[2] [2] flip [3] = $ [2] A $ [2] axiom [3] = [2] A _2 _1"
    //     osubs (B _2 _2 _2) / _1
    //     sez  (B _2 _2 _2)
    //     intrm "[2] [2] flip [3] = [4] B $ $ $ [2] A $ [2] axiom [3] = [2] A _4 [4] B _1 _2 _3"
    //     after "[2] [2] flip [3] = [4] B $ $ $ [2] A _3 [2] axiom [3] = [2] A _3 [4] B _1 _2 _3"
    //
    //     let mut lhsv = parse!("[2] [2] flip [3] = [4] R $ $ $ [4] L $ $ $ [2] axiom [3] = [4] L _4 _5 _6 [4] R _1 _2 _3");
    //     let lhs = Expr{ ptr: lhsv.as_mut_ptr() };
    //
    //     let mut rhsv = parse!("[2] [2] flip [3] = [4] R $ $ $ [4] L _1 $ _3 [2] axiom [3] = [4] L _1 _4 _3 [4] R _1 _2 _3");
    //     let rhs = Expr{ ptr: rhsv.as_mut_ptr() };
    //
    //     lhs.equate_vars_inplace(&mut [0xff, 0xff, 0xff, 0, 0xff, 2]);
    //
    //     assert_eq!(format!("{:?}", lhs), format!("{:?}", rhs));
    // }
}

#[test]
fn data_matching() {
    {
        // (a $ $) extract_data (a foo bar) == [foo, bar]
        let mut pv = vec![
            Tag::Arity(3).byte(), Tag::SymbolSize(1).byte(), b'a',
            Tag::NewVar.byte(),
            Tag::NewVar.byte()
        ];
        let p = Expr { ptr: pv.as_mut_ptr() };
        let mut dv = vec![
            Tag::Arity(3).byte(), Tag::SymbolSize(1).byte(), b'a',
            Tag::SymbolSize(3).byte(), b'f', b'o', b'o',
            Tag::SymbolSize(3).byte(), b'b', b'a', b'r',
        ];
        let d = Expr { ptr: dv.as_mut_ptr() };
        let mut sv1 = vec![Tag::SymbolSize(3).byte(), b'f', b'o', b'o'];
        let s1 = Expr { ptr: sv1.as_mut_ptr() };
        let mut sv2 = vec![Tag::SymbolSize(3).byte(), b'b', b'a', b'r'];
        let s2 = Expr { ptr: sv2.as_mut_ptr() };
        let vs = vec![s1, s2];
        match p.extract_data(&mut ExprZipper::new(d)) {
            Ok(bs) => { assert_eq!(bs.iter().map(|x| format!("{:?}", x)).collect::<Vec<String>>(), vs.iter().map(|x| format!("{:?}", x)).collect::<Vec<String>>()) }
            Err(e) => { panic!("{:?}", e); }
        }
    }
    {
        // (a $ $) extract_data (a foo (bar baz)) == [foo, (bar baz)]
        let mut pv = vec![
            Tag::Arity(3).byte(), Tag::SymbolSize(1).byte(), b'a',
            Tag::NewVar.byte(),
            Tag::NewVar.byte()
        ];
        let p = Expr { ptr: pv.as_mut_ptr() };
        let mut dv = vec![
            Tag::Arity(3).byte(), Tag::SymbolSize(1).byte(), b'a',
            Tag::SymbolSize(3).byte(), b'f', b'o', b'o',
            Tag::Arity(2).byte(),
            Tag::SymbolSize(3).byte(), b'b', b'a', b'r',
            Tag::SymbolSize(3).byte(), b'b', b'a', b'z',
        ];
        let d = Expr { ptr: dv.as_mut_ptr() };
        let mut sv1 = vec![Tag::SymbolSize(3).byte(), b'f', b'o', b'o'];
        let s1 = Expr { ptr: sv1.as_mut_ptr() };
        let mut sv2 = vec![Tag::Arity(2).byte(),
                           Tag::SymbolSize(3).byte(), b'b', b'a', b'r',
                           Tag::SymbolSize(3).byte(), b'b', b'a', b'z'];
        let s2 = Expr { ptr: sv2.as_mut_ptr() };
        let vs = vec![s1, s2];
        match p.extract_data(&mut ExprZipper::new(d)) {
            Ok(bs) => { assert_eq!(bs.iter().map(|x| format!("{:?}", x)).collect::<Vec<String>>(), vs.iter().map(|x| format!("{:?}", x)).collect::<Vec<String>>()) }
            Err(e) => { panic!("{:?}", e); }
        }
    }
    // println!("(a $ b (cux $ $ z) c) extract_data (a (foo (bar baz)) b (cux x y z) c) == [(foo (bar baz)), x, y]");
    {
        // (a $ b (cux $ $ z) c) extract_data (a (foo (bar baz)) b (cux x y z) c) == [(foo (bar baz)), x, y]
        let mut pv = vec![
            Tag::Arity(5).byte(),
            Tag::SymbolSize(1).byte(), b'a',
            Tag::NewVar.byte(),
            Tag::SymbolSize(1).byte(), b'b',
            Tag::Arity(4).byte(),
                Tag::SymbolSize(3).byte(), b'c', b'u', b'x',
                Tag::NewVar.byte(),
                Tag::NewVar.byte(),
                Tag::SymbolSize(1).byte(), b'z',
            Tag::SymbolSize(1).byte(), b'c'
        ];
        let p = Expr { ptr: pv.as_mut_ptr() };
        let mut dv = vec![
            Tag::Arity(5).byte(),
            Tag::SymbolSize(1).byte(), b'a',
            Tag::Arity(2).byte(),
                Tag::SymbolSize(3).byte(), b'f', b'o', b'o',
                Tag::Arity(2).byte(),
                    Tag::SymbolSize(3).byte(), b'b', b'a', b'r',
                    Tag::SymbolSize(3).byte(), b'b', b'a', b'z',
            Tag::SymbolSize(1).byte(), b'b',
            Tag::Arity(4).byte(),
                Tag::SymbolSize(3).byte(), b'c', b'u', b'x',
                Tag::SymbolSize(1).byte(), b'x',
                Tag::SymbolSize(1).byte(), b'y',
                Tag::SymbolSize(1).byte(), b'z',
            Tag::SymbolSize(1).byte(), b'c'
        ];
        let d = Expr { ptr: dv.as_mut_ptr() };
        let mut sv1 = vec![Tag::Arity(2).byte(),
                           Tag::SymbolSize(3).byte(), b'f', b'o', b'o',
                           Tag::Arity(2).byte(),
                           Tag::SymbolSize(3).byte(), b'b', b'a', b'r',
                           Tag::SymbolSize(3).byte(), b'b', b'a', b'z'];
        let s1 = Expr { ptr: sv1.as_mut_ptr() };
        let mut sv2 = vec![Tag::SymbolSize(1).byte(), b'x'];
        let s2 = Expr { ptr: sv2.as_mut_ptr() };
        let mut sv3 = vec![Tag::SymbolSize(1).byte(), b'y'];
        let s3 = Expr { ptr: sv3.as_mut_ptr() };
        let vs = vec![s1, s2, s3];
        match p.extract_data(&mut ExprZipper::new(d)) {
            Ok(bs) => { assert_eq!(bs.iter().map(|x| format!("{:?}", x)).collect::<Vec<String>>(), vs.iter().map(|x| format!("{:?}", x)).collect::<Vec<String>>()) }
            Err(e) => { panic!("{:?}", e); }
        }
    }
}

#[test]
fn counts() {
    // (= (func $) (add`0 (123456789 _1)))
    let mut ev = vec![Tag::Arity(3).byte(), Tag::SymbolSize(1).byte(), b'=',
                     Tag::Arity(2).byte(), Tag::SymbolSize(4).byte(), b'f', b'u', b'n', b'c', Tag::NewVar.byte(),
                     Tag::Arity(2).byte(), Tag::SymbolSize(4).byte(), b'a', b'd', b'd', 0,
                     Tag::Arity(2).byte(), Tag::SymbolSize(4).byte(), 7, 91, 205, 21, Tag::VarRef(0).byte()];
    let e = Expr { ptr: ev.as_mut_ptr() };
    assert!(e.size() == 10 && e.symbols() == 4 && e.leaves() == 6 && e.newvars() == 1);
}

#[test]
fn unbound() {
    {
        let mut ev = vec![Tag::Arity(3).byte(),
                      Tag::Arity(2).byte(), Tag::SymbolSize(1).byte(), b'a', Tag::NewVar.byte(),
                      Tag::NewVar.byte(),
                      Tag::VarRef(0).byte()];
        let e = Expr { ptr: ev.as_mut_ptr() };
        assert!(!e.has_unbound());
    }
    {
        let mut ev = vec![Tag::Arity(3).byte(),
                          Tag::Arity(2).byte(), Tag::SymbolSize(1).byte(), b'a', Tag::NewVar.byte(),
                          Tag::NewVar.byte(),
                          Tag::VarRef(1).byte()];
        let e = Expr { ptr: ev.as_mut_ptr() };
        assert!(!e.has_unbound());
    }
    {
        let mut ev = vec![Tag::Arity(3).byte(),
                          Tag::Arity(2).byte(), Tag::SymbolSize(1).byte(), b'a', Tag::NewVar.byte(),
                          Tag::NewVar.byte(),
                          Tag::VarRef(2).byte()];
        let e = Expr { ptr: ev.as_mut_ptr() };
        assert!(e.has_unbound());
    }
}

#[test]
fn forward_references() {
    {
        let mut ev = parse!("[2] _1 $");
        let e = Expr { ptr: ev.as_mut_ptr() };
        assert_eq!(e.forward_references(0), 1)
    }
    {
        let mut ev = parse!("[2] _1 $");
        let e = Expr { ptr: ev.as_mut_ptr() };
        assert_eq!(e.forward_references(1), 0)
    }
    {
        let mut ev = parse!("[2] $ _1");
        let e = Expr { ptr: ev.as_mut_ptr() };
        assert_eq!(e.forward_references(0), 0)
    }
    {
        let mut ev = parse!("[4] R _1 _2 _3");
        let e = Expr { ptr: ev.as_mut_ptr() };
        assert_eq!(e.forward_references(0), 3)
    }
    {
        let mut ev = parse!("[4] R $ _2 _3");
        let e = Expr { ptr: ev.as_mut_ptr() };
        assert_eq!(e.forward_references(0), 2)
    }
    {
        let mut ev = parse!("[4] R $ _2 _3");
        let e = Expr { ptr: ev.as_mut_ptr() };
        assert_eq!(e.forward_references(1), 1)
    }
    {
        let mut ev = parse!("[4] R _2 _2 _2");
        let e = Expr { ptr: ev.as_mut_ptr() };
        assert_eq!(e.forward_references(0), 1)
    }
}

#[test]
fn unification() {
    {
        //     [2][2] $ a [2] _1  a  unification
        //     [2][2] b $ [2]  b _1  ==>
        //     [2][2] b a [2]  b  a
        let mut lhsv = vec![Tag::Arity(2).byte(),
                            Tag::Arity(2).byte(), Tag::NewVar.byte(), Tag::SymbolSize(1).byte(), b'a',
                            Tag::Arity(2).byte(), Tag::VarRef(0).byte(), Tag::SymbolSize(1).byte(), b'a'];
        let lhs = Expr{ ptr: lhsv.as_mut_ptr() };
        let mut rhsv = vec![Tag::Arity(2).byte(),
                            Tag::Arity(2).byte(), Tag::SymbolSize(1).byte(), b'b', Tag::NewVar.byte(),
                            Tag::Arity(2).byte(), Tag::SymbolSize(1).byte(), b'b', Tag::VarRef(0).byte()];
        let rhs = Expr{ ptr: rhsv.as_mut_ptr() };
        let mut rv = vec![Tag::Arity(2).byte(),
                          Tag::Arity(2).byte(), Tag::SymbolSize(1).byte(), b'b', Tag::SymbolSize(1).byte(), b'a',
                          Tag::Arity(2).byte(), Tag::SymbolSize(1).byte(), b'b', Tag::SymbolSize(1).byte(), b'a'];
        let r = Expr{ ptr: rv.as_mut_ptr() };
        match lhs.unification(rhs, Expr{ ptr: vec![0; 512].leak().as_mut_ptr() }) {
            Ok(e) => { assert_eq!(format!("{:?}", e), format!("{:?}", r)); }
            Err(e) => { panic!("{:?}", e); }
        }
    }
    {
        // [3] $       a _1        unification
        // [3] [2] b $ $ [2] $ _1  ==>
        // [3] [2] b $ a [2] b _1
        let mut lhsv = vec![Tag::Arity(3).byte(),
                            Tag::NewVar.byte(),
                            Tag::SymbolSize(1).byte(), b'a',
                            Tag::VarRef(0).byte()];
        let lhs = Expr{ ptr: lhsv.as_mut_ptr() };
        let mut rhsv = vec![Tag::Arity(3).byte(),
                            Tag::Arity(2).byte(), Tag::SymbolSize(1).byte(), b'b', Tag::NewVar.byte(),
                            Tag::NewVar.byte(),
                            Tag::Arity(2).byte(), Tag::NewVar.byte(), Tag::VarRef(0).byte()];
        let rhs = Expr{ ptr: rhsv.as_mut_ptr() };
        let mut rv = vec![Tag::Arity(3).byte(),
                          Tag::Arity(2).byte(), Tag::SymbolSize(1).byte(), b'b', Tag::NewVar.byte(),
                          Tag::SymbolSize(1).byte(), b'a',
                          Tag::Arity(2).byte(), Tag::SymbolSize(1).byte(), b'b', Tag::VarRef(0).byte()];
        let r = Expr{ ptr: rv.as_mut_ptr() };
        match lhs.unification(rhs, Expr{ ptr: vec![0; 512].leak().as_mut_ptr() }) {
            Ok(e) => { assert_eq!(format!("{:?}", e), format!("{:?}", r)); }
            Err(e) => { panic!("{:?}", e); }
        }
    }
    {
        //   [4]  $  $ _1 _2  unification
        //   [4]  $  $ _2 _1  ==>
        //   [4]  $ _1 _1 _1
        let mut lhsv = parse!("[5] $ $ _1 _2 A");
        let lhs = Expr{ ptr: lhsv.as_mut_ptr() };
        let mut rhsv = parse!("[5] $ $ _2 _1 A");
        let rhs = Expr{ ptr: rhsv.as_mut_ptr() };

        let mut sdbv = vec![0; 100];
        #[allow(unused_variables)]
        let sdb = Expr{ ptr: sdbv.as_mut_ptr() };
        // rhs.equate_var(1, 0, &mut ExprZipper::new(sdb));
        // lhs.equate_var(1, 0, &mut ExprZipper::new(sdb));
        lhs.equate_var_inplace(1, 0);

        let mut rv = parse!("[5] $ _1 _1 _1 A");
        let r = Expr{ ptr: rv.as_mut_ptr() };

        match lhs.unification(rhs, Expr{ ptr: vec![0; 512].leak().as_mut_ptr() }) {
            Ok(e) => { assert_eq!(format!("{:?}", e), format!("{:?}", r)); }
            Err(e) => { panic!("{:?}", e); }
        }
    }
    {
        //   [2] $ [2] axiom [3] = [3] T $ [4] a _1 $ $ _1  unification
        //   [2] [2] flip [3] = $ $ [2] axiom [3] = _2 _1   ==>
        //
        let mut lhsv = parse!("[2] $ [2] axiom [3] = [3] T $ [4] a _2 $ $ _2");
        let lhs = Expr{ ptr: lhsv.as_mut_ptr() };
        let mut rhsv = parse!("[2] [2] flip [3] = $ $ [2] axiom [3] = _2 _1");
        let rhs = Expr{ ptr: rhsv.as_mut_ptr() };

        let mut rv = parse!("[2] [2] flip [3] = $ [3] T _1 [4] a _1 $ _1 [2] axiom [3] = [3] T _1 [4] a _1 _2 _1 _1");
        let r = Expr{ ptr: rv.as_mut_ptr() };

        let o = Expr{ ptr: vec![0; 512].leak().as_mut_ptr() };
        match lhs.unification(rhs, o) {
            Ok(e) => { assert_eq!(format!("{:?}", e), format!("{:?}", r)); }
            Err(e) => {
                println!("lhs  {:?}", lhs);
                println!("rhs  {:?}", rhs);
                println!("out  {:?}", o);
                panic!("{:?}", e); }
        }
    }
}

use freeze::{LiquidVecRef, BumpAllocRef};
pub struct AExpr<'a> {
    buf: LiquidVecRef<'a>
}

impl <'a> AExpr<'a> {
    pub fn new(a: &BumpAllocRef, e: impl AsRef<[u8]>) -> AExpr {
        a.top().extend_from_slice(e.as_ref());
        AExpr { buf: a.top() }
    }

    pub fn used(mut self) -> Expr {
        Expr { ptr: self.buf.as_mut_ptr() }
    }
}

impl <'a> Drop for AExpr<'a>  {
    fn drop(&mut self) {
        self.buf.set_len(0)
    }
}

pub fn with_buffer<Bytes, Body>(alloc: &mut BumpAllocRef, body: Body)
        where Bytes : AsRef<[u8]>, Body : Fn(&mut dyn FnMut(Bytes) -> Expr) -> () {
    let mut allocf = |bs: Bytes| {
        alloc.top().extend_from_slice(bs.as_ref());
        Expr { ptr: alloc.top().as_mut_ptr() }
    };
    body(&mut allocf);
    alloc.top().set_len(0)
}

#[test]
fn transform() {
    let mut buf0 = BumpAllocRef::new();
    with_buffer(&mut buf0, |alloc| {
        let src = alloc(parse!("[2] axiom [3] = [4] L $ $ $ [4] R _1 _2 _3"));
        // let mut srcv = parse!("[2] axiom [3] = [4] L $ $ $ [4] R _1 _2 _3"); let src = Expr{ ptr: srcv.as_mut_ptr() };
        let mut patv = parse!("[2] axiom [3] = _2 _1"); let pat = Expr{ ptr: patv.as_mut_ptr() };
        let mut templv = parse!("[2] flip [3] = $ $"); let templ = Expr{ ptr: templv.as_mut_ptr() };

        let mut rv = parse!("[2] flip [3] = [4] R $ $ $ [4] L _1 _2 _3"); let r = Expr{ ptr: rv.as_mut_ptr() };

        match src.transformed(templ, pat) {
            Ok(e) => { assert_eq!(format!("{:?}", e), format!("{:?}", r)); }
            Err(e) => { panic!("{:?}", e); }
        }
    });
    {
        let mut srcv = parse!("[2] axiom [3] = [4] L $ $ $ [4] R _1 _2 _3"); let src = Expr{ ptr: srcv.as_mut_ptr() };
        let mut patv = parse!("[2] axiom [3] = $ $"); let pat = Expr{ ptr: patv.as_mut_ptr() };
        let mut templv = parse!("[2] flip [3] = _2 _1"); let templ = Expr{ ptr: templv.as_mut_ptr() };

        let mut rv = parse!("[2] flip [3] = [4] R $ $ $ [4] L _1 _2 _3"); let r = Expr{ ptr: rv.as_mut_ptr() };

        match src.transform(pat, templ) {
            Ok(e) => { assert_eq!(format!("{:?}", e), format!("{:?}", r)); }
            Err(e) => { panic!("{:?}", e); }
        }
    }
    {
        let mut srcv = parse!("[2] axiom [3] = [4] L $ $ $ [4] R $ _2 _3");
        let src = Expr{ ptr: srcv.as_mut_ptr() };

        let mut patv = parse!("[2] axiom [3] = _2 _1");
        let pat = Expr{ ptr: patv.as_mut_ptr() };

        let mut templv = parse!("[2] flip [3] = $ $");
        let templ = Expr{ ptr: templv.as_mut_ptr() };

        let mut rv = parse!("[2] flip [3] = [4] R $ $ $ [4] L $ _2 _3");
        let r = Expr{ ptr: rv.as_mut_ptr() };

        // [2] [2] flip [3] = [4] R $ $ $ [4] L $ _2 _3 [2] axiom [3] = [4] L _2 _2 _3 [4] R _1 _2 _3
        match src.transformed(templ, pat) {
            Ok(e) => { assert_eq!(format!("{:?}", e), format!("{:?}", r)); }
            Err(e) => { panic!("{:?}", e); }
        }
    }
    {
        let mut srcv = parse!("[2] axiom [3] = [4] L $ $ $ [4] R _1 $ _3");
        let src = Expr{ ptr: srcv.as_mut_ptr() };

        let mut patv = parse!("[2] axiom [3] = _2 _1");
        let pat = Expr{ ptr: patv.as_mut_ptr() };

        let mut templv = parse!("[2] flip [3] = $ $");
        let templ = Expr{ ptr: templv.as_mut_ptr() };

        let mut rv = parse!("[2] flip [3] = [4] R $ $ $ [4] L _1 $ _3");
        let r = Expr{ ptr: rv.as_mut_ptr() };

        match src.transformed(templ, pat) {
            Ok(e) => { assert_eq!(format!("{:?}", e), format!("{:?}", r)); }
            Err(e) => { panic!("{:?}", e); }
        }
    }
    println!("===");
    {
        // (axiom (= (\ $ 1) (/ 1 (L _1 _1 (\ _1 1)))))
        let mut srcv = parse!(r"[2] axiom [3] = [2] A $ [4] B _1 _1 _1");
        let src = Expr{ ptr: srcv.as_mut_ptr() };

        let mut patv = parse!("[2] axiom [3] = _2 _1");
        let pat = Expr{ ptr: patv.as_mut_ptr() };

        let mut templv = parse!("[2] flip [3] = $ $");
        let templ = Expr{ ptr: templv.as_mut_ptr() };

        let mut rv = parse!(r"[2] flip [3] = [4] B $ _1 _1 [2] A _1");
        let r = Expr{ ptr: rv.as_mut_ptr() };

        match src.transformed(templ, pat) {
            Ok(e) => { assert_eq!(format!("{:?}", e), format!("{:?}", r)); }
            Err(e) => { panic!("{:?}", e); }
        }
    }
    println!("===");
    {
        let mut srcv = parse!(r"[2] axiom [3] = [3] T $ [3] * $ _2 [3] T _1 [3] R [4] a _1 $ $ [3] * _2 _2");
        let src = Expr{ ptr: srcv.as_mut_ptr() };
        let mut patv = parse!("[2] axiom [3] = _2 _1");
        let pat = Expr{ ptr: patv.as_mut_ptr() };

        let mut templv = parse!("[2] flip [3] = $ $");
        let templ = Expr{ ptr: templv.as_mut_ptr() };

        let mut rv = parse!(r"[2] flip [3] = [3] T $ [3] R [4] a _1 $ $ [3] * $ _4 [3] T _1 [3] * _4 _4");
        let r = Expr{ ptr: rv.as_mut_ptr() };

        match src.transformed(templ, pat) {
            Ok(e) => { assert_eq!(format!("{:?}", e), format!("{:?}", r)); }
            Err(e) => { panic!("{:?}", e); }
        }
    }
}

#[test]
fn to_string() {
    // (= (func $) (add`0 (123456789 _1)))
    let mut e = vec![Tag::Arity(3).byte(), Tag::SymbolSize(1).byte(), b'=',
                     Tag::Arity(2).byte(), Tag::SymbolSize(4).byte(), b'f', b'u', b'n', b'c', Tag::NewVar.byte(),
                     Tag::Arity(2).byte(), Tag::SymbolSize(4).byte(), b'a', b'd', b'd', 0,
                     Tag::Arity(2).byte(), Tag::SymbolSize(4).byte(), 7, 91, 205, 21, Tag::VarRef(0).byte()];
    // note the \0 is missing
    let ez = ExprZipper::new(Expr { ptr: e.as_mut_ptr() });
    let s = "(= (func $) (add\x00 (\\x7\\x5b\\xcd\\x15 _1)))";

    assert_eq!(format!("{:?}", ez.root), s);
}

#[test]
fn parsing() {
    let data = parse!("[3] $ [3] $ foo _1 _2");
    assert_eq!(data, [Tag::Arity(3).byte(), Tag::NewVar.byte(), Tag::Arity(3).byte(), Tag::NewVar.byte(), Tag::SymbolSize(3).byte(), b'f', b'o', b'o', Tag::VarRef(0).byte(), Tag::VarRef(1).byte()]);
}

#[test]
fn serializing() {
    let data = serialize(&[Tag::Arity(3).byte(), Tag::NewVar.byte(), Tag::Arity(3).byte(), Tag::NewVar.byte(), Tag::SymbolSize(3).byte(), b'f', b'o', b'o', Tag::VarRef(0).byte(), Tag::VarRef(1).byte()]);
    assert_eq!(data, "[3] $ [3] $ foo _1 _2");

    let e = serialize(vec![Tag::Arity(3).byte(), Tag::SymbolSize(1).byte(), b'=',
                     Tag::Arity(2).byte(), Tag::SymbolSize(4).byte(), b'f', b'u', b'n', b'c', Tag::NewVar.byte(),
                     Tag::Arity(2).byte(), Tag::SymbolSize(4).byte(), b'a', b'd', b'd', 0,
                     Tag::Arity(2).byte(), Tag::SymbolSize(4).byte(), 7, 91, 205, 21, Tag::VarRef(0).byte()].as_slice());
    assert_eq!(e, "[3] = [2] func $ [2] add\\x00 [2] \\x07[\\xCD\\x15 _1");
}

#[test]
fn prefix() {
    let mut ev = vec![Tag::Arity(3).byte(), Tag::SymbolSize(1).byte(), b'=',
                           Tag::Arity(2).byte(), Tag::SymbolSize(4).byte(), b'f', b'u', b'n', b'c', Tag::NewVar.byte(),
                           Tag::Arity(2).byte(), Tag::SymbolSize(4).byte(), b'a', b'd', b'd', 0,
                           Tag::Arity(2).byte(), Tag::SymbolSize(4).byte(), 7, 91, 205, 21, Tag::VarRef(0).byte()];
    let e = Expr { ptr: ev.as_mut_ptr() };

    let Ok(proper) = e.prefix() else { panic!() };
    let s = serialize(unsafe { &*proper });
    assert_eq!(s, "[3] = [2] func");

    let mut ev = vec![Tag::NewVar.byte()];
    let e = Expr { ptr: ev.as_mut_ptr() };
    let Ok(proper) = e.prefix() else { panic!() };
    assert!(unsafe { &*proper }.is_empty());
}

#[test]
fn difference() {
    {
        let mut xv = parse!(r"a");
        let x = Expr{ ptr: xv.as_mut_ptr() };
        let mut yv = parse!(r"a");
        let y = Expr{ ptr: yv.as_mut_ptr() };
        assert_eq!(x.difference(y), None);
        assert_eq!(x.constant_difference(y), None);
    }
    {
        let mut xv = parse!(r"[2] a b");
        let x = Expr{ ptr: xv.as_mut_ptr() };
        let mut yv = parse!(r"[2] a b");
        let y = Expr{ ptr: yv.as_mut_ptr() };
        assert_eq!(x.difference(y), None);
        assert_eq!(x.constant_difference(y), None);
    }
    {
        let mut xv = parse!(r"a");
        let x = Expr{ ptr: xv.as_mut_ptr() };
        let mut yv = parse!(r"a");
        let y = Expr{ ptr: yv.as_mut_ptr() };
        assert_eq!(x.difference(y), None);
        assert_eq!(x.constant_difference(y), None);
    }
    {
        let mut xv = parse!(r"[2] a [3] a b c");
        let x = Expr{ ptr: xv.as_mut_ptr() };
        let mut yv = parse!(r"[2] a [2] a b");
        let y = Expr{ ptr: yv.as_mut_ptr() };
        assert_eq!(x.difference(y), Some(3));
        assert_eq!(x.constant_difference(y), Some(3));
    }
    {
        let mut xv = parse!(r"[2] a [2] a a");
        let x = Expr{ ptr: xv.as_mut_ptr() };
        let mut yv = parse!(r"[2] a [2] b a");
        let y = Expr{ ptr: yv.as_mut_ptr() };
        assert_eq!(x.difference(y), Some(4));
        assert_eq!(x.constant_difference(y), Some(4));
    }
    {
        let mut xv = parse!(r"[2] $ [2] _1 a");
        let x = Expr{ ptr: xv.as_mut_ptr() };
        let mut yv = parse!(r"[2] $ [2] _1 a");
        let y = Expr{ ptr: yv.as_mut_ptr() };
        assert_eq!(x.difference(y), None);
        assert_eq!(x.constant_difference(y), None);
    }
    {
        let mut xv = parse!(r"[2] $ [2] _1 a");
        let x = Expr{ ptr: xv.as_mut_ptr() };
        let mut yv = parse!(r"[2] $ [2] $ a");
        let y = Expr{ ptr: yv.as_mut_ptr() };
        assert_eq!(x.difference(y), Some(3));
        assert_eq!(x.constant_difference(y), None);
    }
    {
        let mut xv = parse!(r"[2] $ [2] axiom [3] = [3] T $ [4] a _2 $ $ _2");
        let x = Expr{ ptr: xv.as_mut_ptr() };
        let mut yv = parse!(r"[2] [2] flip [3] = $ $ [2] axiom [3] = _2 _1");
        let y = Expr{ ptr: yv.as_mut_ptr() };
        assert_eq!(x.difference(y), Some(1));
        println!("---");
        println!("{:?}", x.constant_difference(y));
        // assert_eq!(x.constant_difference(y), None);
    }
    // {
    //     (a (b $) (f _1 (g $ $)))
    //     let mut xv = parse!(r"[2] $ [2] _1 a");
    //     let x = Expr{ ptr: xv.as_mut_ptr() };
    //     let mut yv = parse!(r"[2] $ [2] $ a");
    //     let y = Expr{ ptr: yv.as_mut_ptr() };
    //     assert_eq!(x.difference(y), Some(3));
    //     assert_eq!(x.constant_difference(y), None);
    // }
}

#[test]
fn solver() {
    // {
    //     let mut s = ExprMapSolver::new();
    //     let mut xv = parse!(r"[2] a [3] x y z");
    //     let x = Expr{ ptr: xv.as_mut_ptr() };
    //     let mut yv = parse!(r"[2] a [2] p q");
    //     let y = Expr{ ptr: yv.as_mut_ptr() };
    //     assert!(s.solve(&[x, y]).is_err());
    // }
    // {
    //     let mut s = ExprMapSolver::new();
    //     let mut xv = parse!(r"[2] a [3] x y [2] 1 2");
    //     let x = Expr{ ptr: xv.as_mut_ptr() };
    //     let mut yv = parse!(r"[2] a [3] x y [2] 1 2");
    //     let y = Expr{ ptr: yv.as_mut_ptr() };
    //     assert!(s.solve(&[x, y]).is_ok());
    //     // unsafe {s.build_mapping();}
    //     // println!("{:?}", s.subs)
    // }
    // {
    //     let mut s = ExprMapSolver::new();
    //     let mut xv = parse!(r"[2] a [3] $ y [2] 1 $");
    //     let x = Expr{ ptr: xv.as_mut_ptr() };
    //     let mut yv = parse!(r"[2] a [3] $ y [2] 1 $");
    //     let y = Expr{ ptr: yv.as_mut_ptr() };
    //     assert!(s.solve(&[x, y]).is_ok());
    //     // unsafe {s.build_mapping();}
    //     // println!("{:?}", s.subs)
    // }
    // {
    //     let mut s = ExprMapSolver::new();
    //     let mut xv = parse!(r"[2] a [3] $ y [2] 1 _1");
    //     let x = Expr{ ptr: xv.as_mut_ptr() };
    //     let mut yv = parse!(r"[2] a [3] $ y [2] 1 _1");
    //     let y = Expr{ ptr: yv.as_mut_ptr() };
    //     assert!(s.solve(&[x, y]).is_ok());
    //     // unsafe {s.build_mapping();}
    //     // println!("{:?}", s.subs)
    // }
    // {
    //     let mut s = ExprMapSolver::new();
    //     let mut xv = parse!(r"[2] a [3] $ y [2] 1 _1");
    //     let x = Expr{ ptr: xv.as_mut_ptr() };
    //     let mut yv = parse!(r"[2] a [3] $ y [2] 1 $");
    //     let y = Expr{ ptr: yv.as_mut_ptr() };
    //     assert!(s.solve(&[x, y]).is_ok());
    //     // unsafe {s.build_mapping();}
    //     // println!("{:?}", s.subs)
    // }
    // {
    //     let mut s = ExprMapSolver::new();
    //     let mut xv = parse!(r"[2] a [3] $ y [2] 1 $");
    //     let x = Expr{ ptr: xv.as_mut_ptr() };
    //     let mut yv = parse!(r"[2] a [3] $ y [2] 1 2");
    //     let y = Expr{ ptr: yv.as_mut_ptr() };
    //     assert!(s.solve(&[x, y]).is_ok());
    //     println!("{:?}", s.subs);
    //     unsafe { s.build_mapping(); }
    //     // println!("{:?}", s.subs)
    // }
    {
        let mut s = ExprMapSolver::new();
        let mut xv = parse!(r"[3] a [2] b $ [3] f $ _1");
        let x = Expr{ ptr: xv.as_mut_ptr() };
        let mut yv = parse!(r"[3] a [2] b $ [3] f _1 [3] g $ $");
        let y = Expr{ ptr: yv.as_mut_ptr() };
        s.sources.push(x);
        s.sources.push(y);
        assert!(s.solve().is_ok());
        println!("{:?}", s.subs.iter().map(|(lhs, rhs)| {
            (unsafe { s.resolve_var(*lhs) },
            unsafe { s.abs(*rhs) }
            )
        }).collect::<Vec<_>>());
        // unsafe { s.build_mapping(); }
        let mut buf = vec![0; 512];
        let e = Expr{ ptr: buf.as_mut_ptr() };
        s.ret(&mut ExprZipper::new(e));
        println!("final {e:?}");
    }
}

// #[test]
fn unify_other() {
    // {
    //     let mut xv = parse!(r"[3] a [2] b $ [3] f $ _1");
    //     let x = Expr { ptr: xv.as_mut_ptr() };
    //     let mut yv = parse!(r"[3] a [2] b $ [3] f _1 [3] g $ $");
    //     let y = Expr { ptr: yv.as_mut_ptr() };
    //     let mut sx = vec![ExprEnv::new(0, x)];
    //     let mut sy = vec![ExprEnv::new(1, y)];
    //
    //     println!("{:?}", unify(sx, sy).map(|x| x.iter().map(|(k, v)| {
    //         (*k, *v)
    //     }).collect::<Vec<_>>()));
    // }
    {
        let mut tv = parse!(r"[3] [2] f [2] f a [3] h [2] f [2] f a [2] f a [2] f [2] f a"); // ((f $x) (h $y (f a)) $y)
        let t = Expr { ptr: tv.as_mut_ptr() };

        let mut xv = parse!(r"[3] $ [3] h _1 $ [2] f _2"); // ($z (h $z $w) (f $w))
        let x = Expr { ptr: xv.as_mut_ptr() };
        let mut yv = parse!(r"[3] [2] f $ [3] h $ [2] f a _2"); // ((f $x) (h $y (f a)) $y)
        let y = Expr { ptr: yv.as_mut_ptr() };

        let tov = vec![0u8; 512];
        let to = Expr{ ptr: tov.leak().as_mut_ptr() };

        assert!(x.unify(y, &mut ExprZipper::new(to)).is_ok());
        assert_eq!(format!("{:?}", to), format!("{:?}", t));
    }
    {
        let mut tv = parse!(r"[4] $ _1 _1 _1"); // $i $i $i $i
        let t = Expr { ptr: tv.as_mut_ptr() };
        
        let mut xv = parse!(r"[4] $ $ _1 _2"); // $a $b $a $b
        let x = Expr { ptr: xv.as_mut_ptr() };
        let mut yv = parse!(r"[4] $ $ _2 _1"); // $x $y $y $x
        let y = Expr { ptr: yv.as_mut_ptr() };
        
        let tov = vec![0u8; 512];
        let to = Expr{ ptr: tov.leak().as_mut_ptr() };

        assert!(x.unify(y, &mut ExprZipper::new(to)).is_ok());
        assert_eq!(format!("{:?}", to), format!("{:?}", t));
    }
    {
        let mut tv = parse!(r"[8] $ _1 _1 _1 _1 _1 _1 _1"); // $i $i $i $i $i $i $i $i
        let t = Expr { ptr: tv.as_mut_ptr() };

        let mut xv = parse!(r"[8] $ $ $ $ _3 _2 _3 _4"); // $a $b $c $d $c $b $c $d
        let x = Expr { ptr: xv.as_mut_ptr() };
        let mut yv = parse!(r"[8] $ $ $ $ _4 _1 _2 _3"); // $x $y $z $w $w $x $y $z
        let y = Expr { ptr: yv.as_mut_ptr() };

        let tov = vec![0u8; 512];
        let to = Expr{ ptr: tov.leak().as_mut_ptr() };

        assert!(x.unify(y, &mut ExprZipper::new(to)).is_ok());
        assert_eq!(format!("{:?}", to), format!("{:?}", t));
    }
    {
        let mut tv = parse!("[2] [2] flip [3] = $ [3] T _1 [4] a _1 $ $ [2] axiom [3] = [3] T _1 [4] a _1 _2 _3 _1");
        //                   ((flip (= $ (T _1 (a _1 $ _1)))) (axiom (= (T _1 (a _1 _2 _1)) _1)))
        let t = Expr{ ptr: tv.as_mut_ptr() };
        
        let mut xv = parse!("[2] $ [2] axiom [3] = [3] T $ [4] a _2 $ $ _2");
        //                   ($res (axiom (= (T $x (a $x $y $z)) $x)))
        //                    result   input-data
        let x = Expr{ ptr: xv.as_mut_ptr() };
        let mut yv = parse!("[2] [2] flip [3] = $ $ [2] axiom [3] = _2 _1");
        //                   ((flip (= $l $r)) (axiom (= $r $l))
        //                    template          pattern
        let y = Expr{ ptr: yv.as_mut_ptr() };

        let tov = vec![0u8; 512];
        let to = Expr{ ptr: tov.leak().as_mut_ptr() };

        assert!(x.unify(y, &mut ExprZipper::new(to)).is_ok());
        assert_eq!(format!("{:?}", to), format!("{:?}", t));
    }
    {
        let mut srcv = parse!(r"[2] axiom [3] = [3] T $ [3] * $ _2 [3] T _1 [3] R [4] a _1 $ $ [3] * _2 _2");
        let src = Expr{ ptr: srcv.as_mut_ptr() };
        let mut patv = parse!("[2] axiom [3] = _2 _1");
        let pat = Expr{ ptr: patv.as_mut_ptr() };
    
        let mut templv = parse!("[2] flip [3] = $ $");
        let templ = Expr{ ptr: templv.as_mut_ptr() };
    
        let mut rv = parse!(r"[2] flip [3] = [3] T $ [3] R [4] a _1 $ $ [3] * $ _4 [3] T _1 [3] * _4 _4");
        let r = Expr{ ptr: rv.as_mut_ptr() };
    
        match src.transformed(templ, pat) {
            Ok(e) => { assert_eq!(format!("{:?}", e), format!("{:?}", r)); }
            Err(e) => { panic!("{:?}", e); }
        }
    }
    // println!("================");
    {
        // let mut tv = parse!("");
        // let t = Expr{ ptr: tv.as_mut_ptr() };
    
        let mut xv = parse!("[3] [3] [3] [3] [3] [3] a * $ * $ * $ * $ * $ = [3] _5 * [3] _4 * [3] _3 * [3] _2 * [3] _1 * a");
        //                   ($res (axiom (= (T $x (a $x $y $z)) $x)))
        //                    result   input-data
        let x = Expr{ ptr: xv.as_mut_ptr() };
        let mut yv = parse!("[3] $ = _1");
        //                   ((flip (= $l $r)) (axiom (= $r $l))
        //                    template          pattern
        let y = Expr{ ptr: yv.as_mut_ptr() };
    
        let tov = vec![0u8; 512];
        let to = Expr{ ptr: tov.leak().as_mut_ptr() };
    
        assert!(x.unify(y, &mut ExprZipper::new(to)).is_ok());
        println!("{:?}", to);
    }
    {
        let mut xv = parse!("[2] axiom [3] = [3] * [3] * [3] * [3] * [3] / 1 $ [3] * _1 $ $ _1 [3] \\ _1 1 [3] * _2 [3] * [3] * _3 _1 [3] \\ _1 1");
        //                   (axiom (= (* (* (* (* (/ 1 $) (* _1 $)) $) _1) (\ _1 1)) (* _2 (* (* _3 _1) (\ _1 1)))))
        let x = Expr{ ptr: xv.as_mut_ptr() };
        let mut yv = parse!("[2] axiom [3] = [3] * [3] * [3] * [3] * [3] / 1 $ [3] * _1 $ $ _1 [3] \\ _1 1 [3] * _2 [3] * [3] * _3 _1 [3] \\ _1 1");
        let y = Expr{ ptr: yv.as_mut_ptr() };

        // x.serialize2()
        // println!("{}", )
    
        let tov = vec![0u8; 512];
        let to = Expr{ ptr: tov.leak().as_mut_ptr() };
    
        assert!(x.unify(y, &mut ExprZipper::new(to)).is_ok());
        assert_eq!(format!("{:?}", to), format!("{:?}", x));
    }
    {
        let mut xv = parse!("[2] axiom [3] = [3] * [3] * [3] * [3] / 1 $ $ $ _1 [3] \\ _1 [3] * _2 [3] * _3 _1");
        //                   (axiom (= (* (* (* (* (/ 1 $) (* _1 $)) $) _1) (\ _1 1)) (* _2 (* (* _3 _1) (\ _1 1)))))
        //                   (axiom (= (* (* (* (* (/ 1 $) (* _1 $)) $) _1) (\ _1 1)) (* _1 (* (* _1 _1) (\ _1 1)))))  <- gotten
        let x = Expr{ ptr: xv.as_mut_ptr() };
        let mut yv = parse!("[2] axiom [3] = [3] * [3] * [3] * [3] / 1 $ $ _1 [3] K $ $ [3] \\ _1 [3] * _2 [3] * _1 [3] K _3 _4");
        let y = Expr{ ptr: yv.as_mut_ptr() };

        // x.serialize2()
        // println!("{}", )

        let tov = vec![0u8; 512];
        let to = Expr{ ptr: tov.leak().as_mut_ptr() };

        assert!(x.unify(y, &mut ExprZipper::new(to)).is_ok());
        println!("{:?}", to);
    }
    {
        let mut xv = parse!("[2] axiom [3] = [3] * [3] * [3] * [3] K $ $ [3] / 1 $ $ _3 [3] \\ _3 [3] * [3] K _1 [3] T _2 _3 [3] * _4 _3");
        let x = Expr{ ptr: xv.as_mut_ptr() };
        let mut yv = parse!("[2] axiom [3] = [3] * [3] * [3] * [3] K $ $ [3] / 1 $ $ _3 [3] \\ _3 [3] * [3] K _1 [3] T _2 [3] / 1 _3 [3] * _4 _3");
        let y = Expr{ ptr: yv.as_mut_ptr() };

        // x.serialize2()
        // println!("{}", )

        let tov = vec![0u8; 512];
        let to = Expr{ ptr: tov.leak().as_mut_ptr() };

        // occurs
        assert!(matches!(x.unify(y, &mut ExprZipper::new(to)), Err(UnificationFailure::Occurs(_, _))));
    }
    {
        // [2] axiom [3] = [3] * [3] * $ [3] \ $ 1 [3] K $ $ [4] L [3] / [3] * _1 [3] K _3 [3] T _4 _2 _2 _2 _2 
        // [2] axiom [3] = [3] * [3] * $ [3] \ $ 1 [3] K $ $ [4] L [3] / [3] * _1 [3] K _3 [3] T _4 [3] \ _2 1 _2 _2 _2

        let mut xv = parse!("[2] axiom [3] = [3] * [3] * $ [3] \\ $ 1 [3] K $ $ [4] L [3] / [3] * _1 [3] K _3 [3] T _4   _2            _2 _2 _2");
        let x = Expr{ ptr: xv.as_mut_ptr() };
        let mut yv = parse!("[2] axiom [3] = [3] * [3] * $ [3] \\ $ 1 [3] K $ $ [4] L [3] / [3] * _1 [3] K _3 [3] T _4   [3] \\ _2 1   _2 _2 _2");
        let y = Expr{ ptr: yv.as_mut_ptr() };

        // x.serialize2()
        // println!("{}", )

        let tov = vec![0u8; 512];
        let to = Expr{ ptr: tov.leak().as_mut_ptr() };

        assert!(matches!(x.unify(y, &mut ExprZipper::new(to)), Err(UnificationFailure::Occurs((1, 1), _))));
    }
    {
        let mut tv = parse!("[2] axiom [3] = [3] * [3] * [3] * $ _1 _1 [4] L $ [4] L _1 _1 _1 [3] * _1 _1 [3] * [3] * _1 _1 [3] * [4] L [3] T _1 [3] * _1 _1 _1 _1 _2");
        let t = Expr{ ptr: tv.as_mut_ptr() };
        
        let mut xv = parse!("[2] axiom [3] = [3] * [3] * [3] * $ $ _1 [4] L $ [4] L _1 _1 _2 [3] * _2 _1 [3] * [3] * _2 _1 [3] * [4] L [3] T _1 [3] * _1 _2 _1 _2 _3");
        let x = Expr{ ptr: xv.as_mut_ptr() };
        let mut yv = parse!("[2] axiom [3] = [3] * [3] * [3] * $ $ _1 [4] L $ [4] L _1 _1 _2 [3] * _2 _1 [3] * [3] * _2 _1 [3] * [4] L [3] T _1 [3] * _2 _1 _1 _2 _3");
        let y = Expr{ ptr: yv.as_mut_ptr() };

        // x.serialize2()
        // println!("{}", )

        let tov = vec![0u8; 512];
        let to = Expr{ ptr: tov.leak().as_mut_ptr() };

        assert!(x.unify(y, &mut ExprZipper::new(to)).is_ok());
        assert_eq!(format!("{:?}", to), format!("{:?}", t));
    }
    {
        //   
        // 
        let mut xv = parse!("[2] axiom [3] = [3] * [3] * [3] * $ $ _1 _2 [3] * _2 [3] * _1 [3] * _2 _1");
        let x = Expr{ ptr: xv.as_mut_ptr() };
        let mut yv = parse!("[2] axiom [3] = [3] * [3] * [3] * $ _1 $ [3] * [3] * _1 _1 _2 [3] * [3] * _1 [3] * _1 _2 [3] * _1 [3] * _1 _2");
        let y = Expr{ ptr: yv.as_mut_ptr() };

        // x.serialize2()
        // println!("{}", )

        let tov = vec![0u8; 512];
        let to = Expr{ ptr: tov.leak().as_mut_ptr() };

        println!("{:?}", x.unify(y, &mut ExprZipper::new(to)));
    }
    {
        let mut xv = parse!("[2] axiom [3] = [3] * [3] * [3] * $ $ $ [3] K _2 _1 [3] T [3] * [3] * _2 _1 _3 [3] K _2 _1");
        let x = Expr{ ptr: xv.as_mut_ptr() };
        let mut yv = parse!("[2] axiom [3] = [3] * [3] * [3] * $ $ $ [3] K _1 [4] L _2 [3] * _2 _1 _3 [3] T [3] * [3] * _2 _1 _3 [3] K _1 _2");
        let y = Expr{ ptr: yv.as_mut_ptr() };
    
        // x.serialize2()
        // println!("{}", )
    
        let tov = vec![0u8; 512];
        let to = Expr{ ptr: tov.leak().as_mut_ptr() };
    
        println!("{:?}", x.unify(y, &mut ExprZipper::new(to)));
    }
    {
        // LHS (axiom (= (* (* (* (K $ $) $) $) (a _2 _1 (K _4 _3       ))) (* (* (K _1 (L _2 _4 _3)) _4) (T _3 _4))))
        // RHS (axiom (= (* (* (* (K $ $) $) $) (a _1 _4 (K _3 (T _2 _4)))) (* (* (K _1 (L _2 _4 _3)) _4) (T _3 _4))))
        let mut xv = parse!("[2] axiom [3] = [3] * [3] * [3] * [3] K $ $ $ $ [4] a _2 _1 [3] K _4 _3 [3] * [3] * [3] K _1 [4] L _2 _4 _3 _4 [3] T _3 _4");
        let x = Expr{ ptr: xv.as_mut_ptr() };
        let mut yv = parse!("[2] axiom [3] = [3] * [3] * [3] * [3] K $ $ $ $ [4] a _1 _4 [3] K _3 [3] T _2 _4 [3] * [3] * [3] K _1 [4] L _2 _4 _3 _4 [3] T _3 _4");
        let y = Expr{ ptr: yv.as_mut_ptr() };

        // x.serialize2()
        // println!("{}", )

        let tov = vec![0u8; 512];
        let to = Expr{ ptr: tov.leak().as_mut_ptr() };

        println!("{:?}", x.unify(y, &mut ExprZipper::new(to)));
    }
    {
        let mut xv = parse!("[2] axiom [3] = [3] * [3] * $ [3] * $ _2 _2 [3] * _1 [3] * [3] * _2 _2 _2");
        let x = Expr{ ptr: xv.as_mut_ptr() };
        let mut yv = parse!("[2] axiom [3] = [3] * [3] * $ [3] * $ [3] \\ $ 1 [3] \\ [3] \\ _3 1 1 [3] * [3] / 1 _3 [3] * [3] * _3 _1 _2");
        let y = Expr{ ptr: yv.as_mut_ptr() };

        // x.serialize2()
        // println!("{}", )

        let tov = vec![0u8; 512];
        let to = Expr{ ptr: tov.leak().as_mut_ptr() };

        println!("{:?}", x.unify(y, &mut ExprZipper::new(to)));
    }
    {
        let mut xv = parse!("[2] axiom [3] = [3] * [3] * $ [3] T $ $ _3 [3] * [3] * _1 _2 [3] T _3 _2");
        let x = Expr{ ptr: xv.as_mut_ptr() };
        let mut yv = parse!("[2] axiom [3] = [3] * [3] * $ [3] T $ $ [3] T [3] T _2 _3 $ [3] * [3] * _1 _2 [3] T _2 [3] T _4 _3");
        let y = Expr{ ptr: yv.as_mut_ptr() };

        // x.serialize2()
        // println!("{}", )

        let tov = vec![0u8; 512];
        let to = Expr{ ptr: tov.leak().as_mut_ptr() };

        println!("{:?}", x.unify(y, &mut ExprZipper::new(to)));
    }
    {
        let mut xv = parse!(r"[2] axiom [3] = [3] * [3] K $ [3] * [3] \ $ [3] \ _2 $ [3] / $ 1 [3] T [3] T _1 [3] \ _2 [3] \ _2 [3] \ [3] \ _4 [3] \ _2 [3] \ _2 _3 [3] \ _2 [3] \ _2 _3 [3] * _3 [3] \ _2 [3] \ _2 [3] \ [3] \ _4 [3] \ _2 [3] \ _2 _3 [3] \ _2 [3] \ _2 _3 [3] T _1 [3] \ _2 [3] \ _2 [3] \ [3] \ _4 [3] \ _2 [3] \ _2 _3 [3] \ _2 [3] \ _2 _3");
        let x = Expr{ ptr: xv.as_mut_ptr() };
        let mut yv = parse!(r"[2] axiom [3] = [3] * [3] K $ [3] * [3] \ $ [3] \ _2 $ [3] / $ 1 [3] T [3] T _1 [3] \ _2 [3] \ _2 [3] \ [3] \ _4 [3] \ _2 [3] \ _2 _3 [3] \ _2 [3] \ _2 _3 [3] * _3 [3] \ _2 [3] \ _2 [3] \ [3] \ _4 [3] \ _2 [3] \ _2 _3 [3] \ _2 [3] \ _2 _3 [3] T _1 [3] \ _2 [3] \ _2 [3] \ [3] \ _4 [3] \ _2 [3] \ _2 _3 [3] \ _2 [3] \ _2 _3");
        let y = Expr{ ptr: yv.as_mut_ptr() };

        // x.serialize2()
        // println!("{}", )

        let tov = vec![0u8; 512];
        let to = Expr{ ptr: tov.leak().as_mut_ptr() };

        println!("{:?}", x.unify(y, &mut ExprZipper::new(to)));
    }
    println!("=================");
    {
        let mut xv = parse!(r"[4] exec PC0 [4] , [2] petri [4] ? $ $ $ [2] petri [3] ! _1 _2 [4] exec PC0 $ $ [3] , [2] petri _3 [4] exec PC0 _4 _5");
        let x = Expr{ ptr: xv.as_mut_ptr() };
        let mut yv = parse!(r"[4] exec PC0 [4] , [2] petri [4] ? [2] add $ [2] [2] S $ $ [4] ? [2] add $ [2] _2 _3 [3] ! _1 [2] S _4 [2] petri [3] ! [2] add result [2] [2] S Z [2] S Z [4] exec PC0 [4] , [2] petri [4] ? $ $ $ [2] petri [3] ! _5 _6 [4] exec PC0 $ $ [3] , [2] petri _7 [4] exec PC0 _8 _9 [3] , $ $");
        let y = Expr{ ptr: yv.as_mut_ptr() };

                                  // (exec PC0 (, (petri (? (add result) ((S Z) (S Z)) (? (add $) (Z (S Z)) (! result (S _1)))))
                                  //              (petri (! (add result) ((S Z) (S Z))))
                                  //              (exec PC0 (, (petri (? $ $ $)) (petri (! _2 _3)) (exec PC0 $ $)) (, (petri _4) (exec PC0 _5 _6))))
                                  //           (, (petri (? (add _1) (Z (S Z)) (! result (S _1))))
                                  //              (exec PC0 (, (petri (? _2 _3 _4)) (petri (! _2 _3)) (exec PC0 _5 _6)) (, (petri _4) (exec PC0 _5 _6)))))

        let tov = vec![0u8; 512];
        let to = Expr{ ptr: tov.leak().as_mut_ptr() };

        assert!(x.unify(y, &mut ExprZipper::new(to)).is_ok());
        let mut oz = ExprZipper::new(to);
        oz.next_child(); oz.next_child(); oz.next_child(); oz.next_child();
        oz.next_descendant(-1, 0); oz.next_descendant(-1, 0);
        let t0 = oz.subexpr();
        t0.unbind(&mut ExprZipper::new(t0));
        // not tested
        oz.next_descendant(-2, 0);
        let t1 = oz.subexpr();
        t1.unbind(&mut ExprZipper::new(t1));
        // reflective call equal to input
        assert_eq!(format!("{:?}", t1), format!("{:?}", x));
    }
}

<<<<<<< HEAD
fn main() {
    const NAMES: &[&str] = &["A", "B", "C", "D", "E", "F", "G"];
    let mut yv = parse!(r"[3] [2] f $ [3] h $ [2] f a _2");
    let y = Expr { ptr: yv.as_mut_ptr() };
=======
fn unify_multi_one() {
    {
        let mut tv = parse!(r"[4] T _1 _2 _3");
        let t = Expr{ ptr: tv.as_mut_ptr() };
>>>>>>> f026d96d

        let mut xv = parse!(r"[3] , [3] P $ $ [3] P _2 $");
        let x = Expr{ ptr: xv.as_mut_ptr() };
        let mut yv0 = parse!(r"[3] P $ _1");
        let y0 = Expr{ ptr: yv0.as_mut_ptr() };
        let mut yv1 = parse!(r"[3] P $ _1");
        let y1 = Expr{ ptr: yv1.as_mut_ptr() };

        let tov = vec![0u8; 512];
        let to = Expr{ ptr: tov.leak().as_mut_ptr() };
        let mut o = ExprZipper::new(to);

        let mut eov = parse!("[4] T $ _1 _1");
        let eo = Expr{ ptr: eov.as_mut_ptr() };

        let mut components = vec![];
        ExprEnv::new(0, x).args(&mut components);
        let mut stack = vec![(components[1], ExprEnv::new(1, y0)), (components[2], ExprEnv::new(2, y1))];
        match unify(stack) {
            Ok(bindings) => {
                let mut cycled = BTreeMap::<(u8, u8), u8>::new();
                let mut stack: Vec<(u8, u8)> = vec![];
                let mut assignments: Vec<(u8, u8)> = vec![];
                apply(0, 0, 0, &mut ExprZipper::new(t), &bindings, &mut o, &mut cycled, &mut stack, &mut assignments);
                assert_eq!(format!("{:?}", to), format!("{:?}", eo));
            }
            _ => { panic!() }
        }
    }
    {
        let mut tv = parse!(r"[4] R $ _1 _2");
        let t = Expr{ ptr: tv.as_mut_ptr() };

<<<<<<< HEAD
    y.serialize_highlight(&mut s, |s| { std::str::from_utf8(s).unwrap() }, |v, _intro|
        format!("\x1B[4m{}\x1B[24m", NAMES[v as usize]).leak(), 1);
    println!("{}", std::str::from_utf8(&s[..]).unwrap());
=======
        let mut xv = parse!(r"[3] , $ _1");
        let x = Expr{ ptr: xv.as_mut_ptr() };
        let mut yv0 = parse!(r"[3] P a $");
        let y0 = Expr{ ptr: yv0.as_mut_ptr() };
        let mut yv1 = parse!(r"[3] P $ _1");
        let y1 = Expr{ ptr: yv1.as_mut_ptr() };

        let tov = vec![0u8; 512];
        let to = Expr{ ptr: tov.leak().as_mut_ptr() };
        let mut o = ExprZipper::new(to);

        let mut eov = parse!("[4] T $ _1 _1");
        let eo = Expr{ ptr: eov.as_mut_ptr() };

        let mut components = vec![];
        ExprEnv::new(0, x).args(&mut components);
        let mut stack = vec![(components[1], ExprEnv::new(1, y0)), (components[2], ExprEnv::new(2, y1))];
        match unify(stack) {
            Ok(bindings) => {
                let (oi, ni) = {
                    let mut cycled = BTreeMap::<(u8, u8), u8>::new();
                    let mut stack: Vec<(u8, u8)> = vec![];
                    let mut assignments: Vec<(u8, u8)> = vec![];
                    let mut scratch = [0u8; 512];
                    apply(0, 0, 0, &mut ExprZipper::new(x), &bindings, &mut ExprZipper::new(Expr{ ptr: scratch.as_mut_ptr() }), &mut cycled, &mut stack, &mut assignments)
                };
                let mut cycled = BTreeMap::<(u8, u8), u8>::new();
                let mut stack: Vec<(u8, u8)> = vec![];
                let mut assignments: Vec<(u8, u8)> = vec![];

                apply(0, oi, ni, &mut ExprZipper::new(t), &bindings, &mut o, &mut cycled, &mut stack, &mut assignments);
                println!("{:?}", to);
                // assert_eq!(format!("{:?}", to), format!("{:?}", eo));
            }
            _ => { panic!() }
        }
    }
}

fn unify_multi_multi() {
    {
        let mut tv = parse!(r"[4] , [4] T0 _1 $ _4 [4] T1 _2 $ _5 [4] T2 _3 $ _6");
        let t = Expr{ ptr: tv.as_mut_ptr() };

        let mut xv = parse!(r"[3] , [3] P $ $ [3] P _2 $");
        let x = Expr{ ptr: xv.as_mut_ptr() };
        let mut yv0 = parse!(r"[3] P $ _1");
        let y0 = Expr{ ptr: yv0.as_mut_ptr() };
        let mut yv1 = parse!(r"[3] P $ _1");
        let y1 = Expr{ ptr: yv1.as_mut_ptr() };

        let mut eov0 = parse!(r"[4] T0 $ $ _2");
        let mut eov1 = parse!(r"[4] T1 $ $ _2");
        let mut eov2 = parse!(r"[4] T2 $ $ _2");
        let eo0 = Expr{ ptr: eov0.as_mut_ptr() };
        let eo1 = Expr{ ptr: eov1.as_mut_ptr() };
        let eo2 = Expr{ ptr: eov2.as_mut_ptr() };

        let mut components = vec![];
        ExprEnv::new(0, x).args(&mut components);
        let mut stack = vec![(components[1], ExprEnv::new(1, y0)), (components[2], ExprEnv::new(2, y1))];
        match unify(stack) {
            Ok(bindings) => {
                let (mut oi, mut ni) = {
                    let mut cycled = BTreeMap::<(u8, u8), u8>::new();
                    let mut stack: Vec<(u8, u8)> = vec![];
                    let mut assignments: Vec<(u8, u8)> = vec![];
                    let mut scratch = [0u8; 512];
                    apply(0, 0, 0, &mut ExprZipper::new(x), &bindings, &mut ExprZipper::new(Expr{ ptr: scratch.as_mut_ptr() }), &mut cycled, &mut stack, &mut assignments)
                };

                let mut template_components = vec![];
                ExprEnv::new(0, t).args(&mut  template_components);
                for (tc, eo) in template_components[1..].iter().zip([eo0, eo1, eo2]) {
                    let tov = vec![0u8; 512];
                    let to = Expr{ ptr: tov.leak().as_mut_ptr() };
                    let mut o = ExprZipper::new(to);

                    let mut cycled = BTreeMap::<(u8, u8), u8>::new();
                    let mut stack: Vec<(u8, u8)> = vec![];
                    let mut assignments: Vec<(u8, u8)> = vec![];
                    let (intro_offset, new_offset) = apply(0, oi, ni, &mut ExprZipper::new(tc.subsexpr()), &bindings, &mut o, &mut cycled, &mut stack, &mut assignments);
                    oi = intro_offset;
                    ni = new_offset;

                    // println!("res {:?}", to);
                    assert_eq!(format!("{:?}", to), format!("{:?}", eo));
                }
            }
            _ => { panic!() }
        }
    }
    {
        // [4] exec PC0 [4] , [2] petri [4] ? $ $ $ [2] petri [3] ! _1 _2 [4] exec PC0 $ $ [3] , [2] petri _3 [4] exec PC0 _4 _5
        let mut tv = parse!(r"");
        let t = Expr{ ptr: tv.as_mut_ptr() };

        let mut xv = parse!(r"[4] , [2] petri [4] ? $ $ $ [2] petri [3] ! _1 _2 [4] exec PC0 $ $");
        let x = Expr{ ptr: xv.as_mut_ptr() };
        let mut yv0 = parse!(r"[2] petri [4] ? [2] add $ [2] [2] S $ $ [4] ? [2] add $ [2] _2 _3 [3] ! _1 [2] S _4");
        let y0 = Expr{ ptr: yv0.as_mut_ptr() };
        let mut yv1 = parse!(r"[2] petri [3] ! [2] add result [2] [2] S Z [2] S Z");
        let y1 = Expr{ ptr: yv1.as_mut_ptr() };
        let mut yv2 = parse!(r"[4] exec PC0 [4] , [2] petri [4] ? $ $ $ [2] petri [3] ! _1 _2 [4] exec PC0 $ $ [3] , [2] petri _3 [4] exec PC0 _4 _5");
        let y2 = Expr{ ptr: yv2.as_mut_ptr() };

        let mut eov0 = parse!(r"[4] T0 $ $ _2");
        let mut eov1 = parse!(r"[4] T1 $ $ _2");
        let eo0 = Expr{ ptr: eov0.as_mut_ptr() };
        let eo1 = Expr{ ptr: eov1.as_mut_ptr() };

        let mut components = vec![];
        ExprEnv::new(0, x).args(&mut components);
        let mut stack = vec![(components[1], ExprEnv::new(1, y0)), (components[2], ExprEnv::new(2, y1))];
        match unify(stack) {
            Ok(bindings) => {
                let (mut oi, mut ni) = {
                    let mut cycled = BTreeMap::<(u8, u8), u8>::new();
                    let mut stack: Vec<(u8, u8)> = vec![];
                    let mut assignments: Vec<(u8, u8)> = vec![];
                    let mut scratch = [0u8; 512];
                    apply(0, 0, 0, &mut ExprZipper::new(x), &bindings, &mut ExprZipper::new(Expr{ ptr: scratch.as_mut_ptr() }), &mut cycled, &mut stack, &mut assignments)
                };

                println!("{:?}", bindings.iter().map(|(k, v)| {
                    let ov = vec![0u8; 512];
                    let o = Expr{ ptr: ov.leak().as_mut_ptr() };
                    // apply(v.n, v.v, 0, &mut ExprZipper::new(v.subsexpr()), &bindings, &mut ExprZipper::new(o), 0);
                    println!("binding {:?} +{} {}", *k, v.v, v.show());
                    // println!("output {:?}", o);
                    (*k, v.subsexpr())
                }).collect::<Vec<_>>());
                let mut template_components = vec![];
                ExprEnv::new(0, t).args(&mut  template_components);
                for (tc, eo) in template_components[1..].iter().zip([eo0, eo1, eo2]) {
                    let tov = vec![0u8; 512];
                    let to = Expr{ ptr: tov.leak().as_mut_ptr() };
                    let mut o = ExprZipper::new(to);

                    let mut cycled = BTreeMap::<(u8, u8), u8>::new();
                    let mut stack: Vec<(u8, u8)> = vec![];
                    let mut assignments: Vec<(u8, u8)> = vec![];
                    let (intro_offset, new_offset) = apply(0, oi, ni, &mut ExprZipper::new(tc.subsexpr()), &bindings, &mut o, &mut cycled, &mut stack, &mut assignments);
                    oi = intro_offset;
                    ni = new_offset;

                    println!("res {:?}", to);
                    // assert_eq!(format!("{:?}", to), format!("{:?}", eo));
                }
            }
            _ => { panic!() }
        }
    }
}

fn main() {
    // const names: &[&str] = &["A", "B", "C", "D", "E", "F", "G"];
    // let mut yv = parse!(r"[3] [2] f $ [3] h $ [2] f a _2");
    // let y = Expr { ptr: yv.as_mut_ptr() };
    //
    // let mut s = vec![];
    //
    // y.serialize_highlight(&mut s, |s| { std::str::from_utf8(s).unwrap() }, |v, _intro|
    //     format!("\x1B[4m{}\x1B[24m", names[v as usize]).leak(), 1);
    // println!("{}", std::str::from_utf8(&s[..]).unwrap());
>>>>>>> f026d96d

    // unify_multi_one()
    // unify_multi_multi()
    unify_other()
}<|MERGE_RESOLUTION|>--- conflicted
+++ resolved
@@ -1,5 +1,5 @@
-#[allow(unused_imports)]
 use std::{fmt::{format, Formatter}, mem, ptr::slice_from_raw_parts, str::Utf8Error};
+use std::collections::BTreeMap;
 use mork_bytestring::*;
 
 #[allow(unused)]
@@ -1783,17 +1783,10 @@
     }
 }
 
-<<<<<<< HEAD
-fn main() {
-    const NAMES: &[&str] = &["A", "B", "C", "D", "E", "F", "G"];
-    let mut yv = parse!(r"[3] [2] f $ [3] h $ [2] f a _2");
-    let y = Expr { ptr: yv.as_mut_ptr() };
-=======
 fn unify_multi_one() {
     {
         let mut tv = parse!(r"[4] T _1 _2 _3");
         let t = Expr{ ptr: tv.as_mut_ptr() };
->>>>>>> f026d96d
 
         let mut xv = parse!(r"[3] , [3] P $ $ [3] P _2 $");
         let x = Expr{ ptr: xv.as_mut_ptr() };
@@ -1827,11 +1820,6 @@
         let mut tv = parse!(r"[4] R $ _1 _2");
         let t = Expr{ ptr: tv.as_mut_ptr() };
 
-<<<<<<< HEAD
-    y.serialize_highlight(&mut s, |s| { std::str::from_utf8(s).unwrap() }, |v, _intro|
-        format!("\x1B[4m{}\x1B[24m", NAMES[v as usize]).leak(), 1);
-    println!("{}", std::str::from_utf8(&s[..]).unwrap());
-=======
         let mut xv = parse!(r"[3] , $ _1");
         let x = Expr{ ptr: xv.as_mut_ptr() };
         let mut yv0 = parse!(r"[3] P a $");
@@ -1997,7 +1985,6 @@
     // y.serialize_highlight(&mut s, |s| { std::str::from_utf8(s).unwrap() }, |v, _intro|
     //     format!("\x1B[4m{}\x1B[24m", names[v as usize]).leak(), 1);
     // println!("{}", std::str::from_utf8(&s[..]).unwrap());
->>>>>>> f026d96d
 
     // unify_multi_one()
     // unify_multi_multi()
